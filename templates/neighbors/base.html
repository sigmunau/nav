--- conflicted
+++ resolved
@@ -23,32 +23,10 @@
     </div>
   </div>
 
-<<<<<<< HEAD
-
-  {# Button group for displaying the different types of neighbors #}
-  <ul class="button-group">
-    <li>
-      <a href="{% url 'neighbors-unrecognized' %}"
-         class="button small {% if page == 'unrecognized' %}active{% endif %}"
-         title="Show unrecognized neighbors">
-        Unrecognized neighbors
-      </a>
-    </li>
-    <li>
-      <a href="{% url 'neighbors-ignored' %}"
-         class="button small {% if page == 'ignored' %}active{% endif %}"
-         title="Show hidden neighbors">
-        Ignored neighbors
-      </a>
-    </li>
-  </ul>
-
-=======
   <label style="display: inline">
     <input id="toggle-ignored" type="checkbox">
     Show ignored neighbors
   </label>
->>>>>>> 2badf700
 
   {# Unrecognized neighbors #}
   <table id="unrecognized-neighbors-table" class="listtable">
