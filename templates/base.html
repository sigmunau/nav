--- conflicted
+++ resolved
@@ -24,14 +24,9 @@
             'addGraphWidgetUrl': "{% url 'add-user-navlet-graph' %}",
             'graphiteRenderUrl': "{% url 'graphite-render' %}",
             urls: {
-<<<<<<< HEAD
                 api_netbox_list: "{% url 'api:1:netbox-list' %}",
+                api_prefix_usage_list: "{% url 'api:1:prefix-usage-list' %}",
                 status2_api_alerthistory: "{% url 'api:1:alerthistory-list' %}"
-=======
-                api_netbox_list: '{% url api:1:netbox-list %}',
-                api_prefix_usage_list: '{% url api:1:prefix-usage-list %}',
-                status2_api_alerthistory: '{% url api:1:alerthistory-list %}'
->>>>>>> 0a0a444a
             }
         };
     </script>
