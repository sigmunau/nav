{% extends "status2/base.html" %}
{% load tools %}
{% load crispy_forms_tags %}

{% block base_header_additional_head %}
  <link rel="stylesheet" type="text/css" href="{{ STATIC_URL }}css/nav/status.css"/>
  <script type="text/javascript">require(['status/status']);</script>
    <script type="text/javascript">
    var NAV = NAV || {};
    NAV.urls = NAV.urls || {};
<<<<<<< HEAD
    NAV.urls.status2_api_alerthistory = '{% url 'alerthistory-list' %}';
    NAV.urls.status2_clear_alert = '{% url 'status2_clear_alert' %}';
    NAV.urls.status2_acknowledge_alert = '{% url 'status2_acknowledge_alert' %}';
    NAV.urls.status2_put_on_maintenance = '{% url 'status2_put_on_maintenance' %}';
    NAV.urls.status2_save_preferences = '{% url 'status2_save_preferences' %}';
=======
    NAV.urls.status2_api_alerthistory = '{% url api:alerthistory-list %}';
    NAV.urls.status2_clear_alert = '{% url status2_clear_alert %}';
    NAV.urls.status2_acknowledge_alert = '{% url status2_acknowledge_alert %}';
    NAV.urls.status2_put_on_maintenance = '{% url status2_put_on_maintenance %}';
    NAV.urls.status2_save_preferences = '{% url status2_save_preferences %}';
>>>>>>> 5add2485
    </script>
{% endblock %}


{% block content %}

  {% with tool=current_user_data.tools|get_tool:'Status' %}
    {% include 'nav_header.html' %}
  {% endwith %}


  <div id="status-page">

    {# Form for filtering events #}
    <a href="javascript:void(0);" class="button small secondary toggle-panel"></a>
    <div id="status-panel" class="hidden panel">
      {% crispy form %}
      <a href="javascript:void(0);" class="button small secondary set-default">Save as my default status filter</a>
    </div>

    <div id="status-page-fetch-alert" class="alert-box alert with-icon hidden">Failed to fetch events</div>

    <div class="row">

      <div class="large-3 large-push-9 column">
        {# Panel for alert actions #}
        <div id="action-panel" class="panel white hidden">

          {% if permits.can_acknowledge_alerts %}
          <div class="panel acknowledge">
            <h5>Acknowledge the alerts</h5>
            <input type="text" class="usercomment" placeholder="Write a description">
            <a href="javascript:void(0);" class="button small acknowledge-alerts expand">
              Acknowledge alerts
            </a>
          </div>
          {% endif %}

          {% if permits.can_clear_alerts %}
          <div class="panel resolve-alerts">
            <h5>Clear the alerts</h5>
            <a href="javascript:void(0);" class="button small expand">
              Clear alerts
            </a>
          </div>
          {% endif %}

          {% if permits.can_put_on_maintenance %}
          <div class="panel maintenance">
            <h5>Put on maintenance</h5>
            <input type="text" class="usercomment" placeholder="Write a description">
            <a href="javascript:void(0);" class="button small expand">
              Put on maintenance
            </a>
          </div>
          {% endif %}

          {% if not permits.any %}
            <div class="alert-box">
              It doesn't seem like you are permitted to do anything here.
            </div>
          {% endif %}

          <a href="javascript:void(0);" class="button small secondary cancel-alerts-action">
            Never mind
          </a>
        </div>

      </div>

      <div class="large-9 large-pull-3 column">

        {# Table displaying filtered events #}
        <table id="events-list" class="listtable hover expand tablesorter expandable">
          <caption>Events<span class="last-changed pull-right"></span></caption>
          <thead>
          <tr>
            <th>
              <label>
                <input class="alert-action" type="checkbox">
              </label>
            </th>
            <th>&nbsp;</th>
            <th>Subject</th>
            <th>Type</th>
            <th>Time</th>
            <th>Duration</th>
            <th>&nbsp;</th>
          </tr>
          </thead>
          <tbody></tbody>
        </table>

      </div>


    </div>

  </div>

{% endblock %}<|MERGE_RESOLUTION|>--- conflicted
+++ resolved
@@ -8,19 +8,11 @@
     <script type="text/javascript">
     var NAV = NAV || {};
     NAV.urls = NAV.urls || {};
-<<<<<<< HEAD
-    NAV.urls.status2_api_alerthistory = '{% url 'alerthistory-list' %}';
+    NAV.urls.status2_api_alerthistory = '{% url 'api:alerthistory-list' %}';
     NAV.urls.status2_clear_alert = '{% url 'status2_clear_alert' %}';
     NAV.urls.status2_acknowledge_alert = '{% url 'status2_acknowledge_alert' %}';
     NAV.urls.status2_put_on_maintenance = '{% url 'status2_put_on_maintenance' %}';
     NAV.urls.status2_save_preferences = '{% url 'status2_save_preferences' %}';
-=======
-    NAV.urls.status2_api_alerthistory = '{% url api:alerthistory-list %}';
-    NAV.urls.status2_clear_alert = '{% url status2_clear_alert %}';
-    NAV.urls.status2_acknowledge_alert = '{% url status2_acknowledge_alert %}';
-    NAV.urls.status2_put_on_maintenance = '{% url status2_put_on_maintenance %}';
-    NAV.urls.status2_save_preferences = '{% url status2_save_preferences %}';
->>>>>>> 5add2485
     </script>
 {% endblock %}
 
