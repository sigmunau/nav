{% extends "machinetracker/base.html" %}

{% block content %}

<<<<<<< HEAD
        <form action="{% url 'machinetracker-netbios' %}" method="get">
            <div id="search_form" class="row">
                <div class="medium-6 column">
=======
  <form action="{% url machinetracker-netbios %}" method="get">
    <div id="search_form" class="row">
      <div class="medium-6 column">
>>>>>>> 909a4291

        <div class="row collapse">
          <div class="medium-9 column {% if form.search.errors %}error{% endif %}">
            {{ form.search }}
            {% if form.search.errors %}
              <small class="error">{{ form.search.errors }}</small>
            {% endif %}
          </div>
          <div class="medium-3 column">
            <input type="submit" value="Search" class="button postfix"/>
          </div>
        </div>

      </div>

      <div class="medium-2 column machinetracker-filter">
        <div>
          <label for="{{ form.dns.auto_id }}"
                 title="{{ form.dns.help_text }}">{{ form.dns.label }}
            {{ form.dns }}
          </label>
        </div>
      </div>

      <div class="medium-2 column machinetracker-filter">
        <div class="machinetracker-filter-days">
          <label for="{{ form.days.auto_id }}"
                 title="{{ form.days.help_text }}">{{ form.days.label }}
            {{ form.days }}
          </label>
        </div>
        {% if form.days.errors %}
          <small class="error nomargin">{{ form.days.errors }}</small>
        {% endif %}
      </div>

      <div class="medium-2 column">
        <a href="#" data-reveal-id="valid-search-terms" data-reveal
           title="Help"
           class="button secondary small right">Help</a>
      </div>

    </div>
  </form>

  {% if netbios_tracker %}

    <div class="results">
      {% include "machinetracker/netbios_tracker.html" %}
    </div>

  {% else %}
    {% if form_data.search %}
      <div class="alert-box">No results for "{{ form_data.search }}"</div>
    {% endif %}
  {% endif %}

  <div id="valid-search-terms" class="reveal-modal" data-reveal>
    <h4>Search Hints</h4>
    <ul>
      <li>Search for NetBIOS-name, MAC or IP</li>
      <li>NetBIOS Search does not use the ARP and CAM information
        collected by NAV, but utilize the <code>netbscan</code>
        tool to collect NetBIOS over TCP/IP information over the
        network
      </li>
    </ul>
  </div>


{% endblock %}<|MERGE_RESOLUTION|>--- conflicted
+++ resolved
@@ -2,15 +2,9 @@
 
 {% block content %}
 
-<<<<<<< HEAD
-        <form action="{% url 'machinetracker-netbios' %}" method="get">
-            <div id="search_form" class="row">
-                <div class="medium-6 column">
-=======
-  <form action="{% url machinetracker-netbios %}" method="get">
+  <form action="{% url 'machinetracker-netbios' %}" method="get">
     <div id="search_form" class="row">
       <div class="medium-6 column">
->>>>>>> 909a4291
 
         <div class="row collapse">
           <div class="medium-9 column {% if form.search.errors %}error{% endif %}">
