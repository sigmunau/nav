{% extends 'threshold/base.html' %}

{% block content %}

<<<<<<< HEAD
=======
<div id="messagesDiv">
</div>

{% if netboxes %}
>>>>>>> 0fd7d507
{% regroup netboxes|dictsort:"sysname" by sysname as netbox_list %}

{% for netbox in netbox_list %}
<div class="netboxcontainer">
    <h3>
        <a href="{% url ipdevinfo-details-by-name netbox.grouper %}">{{ netbox.grouper }}</a>&nbsp;
            <img id="plus" class="toggler" src="/images/threshold/plus-button.png" alt="+"/>
            <img id="minus" class="toggler" src="/images/threshold/minus-button.png" alt="-" style="display: none;"/>
    </h3>
<table class="vertitable" style="display: none;">
    <thead>
    <tr>
        <th>Interface name</th>
        <th>Interface alias</th>
        <th>Description</th>
        <th>Operator</th>
        <th>Threshold</th>
        <th>Max</th>
        <th>Thresholdstate</th>
        <th>&nbsp;</th>
    </tr>
    </thead>
    <tbody>
    {% for item in netbox.list %}
        {% for threshold in item.sources %}
        <tr>
                {% if threshold.rrd_file.interface %}
                    {% if threshold.rrd_file.interface.ifname %}
                    <td><a href="{% url ipdevinfo-interface-details threshold.rrd_file.interface.netbox.sysname threshold.rrd_file.interface.id %}">
                        {{ threshold.rrd_file.interface.ifname }}</a></td>
                    {% else %}
                    <td>&nbsp;</td>
                    {% endif %}
                    {% if threshold.rrd_file.interface.ifalias %}
                    <td><a href="{% url ipdevinfo-interface-details threshold.rrd_file.interface.netbox.sysname threshold.rrd_file.interface.id %}">
                        {{ threshold.rrd_file.interface.ifalias }}</a></td>
                    {% else %}
                    <td>&nbsp;</td>
                    {% endif %}
                {% else %}
                <td>&nbsp;</td>
                <td>&nbsp;</td>
                {% endif %}
                <td><span title="{{ threshold.extra_descr }}">{{ threshold.description }}</span></td>
                <td><select id="operator" name="operator">
                    {% if threshold.delimiter %}
                        {% ifequal threshold.delimiter ">" %}
                        <option value=">" selected="selected">Greater than</option>
                        <option value="<">Less than</option>
                        {% else %}
                        <option value=">">Greater than</option>
                        <option value="<" selected="selected">Less than</option>
                        {% endifequal %}
                    {% else %}
                    <option value=">">Greater than</option>
                    <option value="<">Less than</option>
                    {% endif %}
                    </select>
                </td>
                <td><input class="thresholdvalue" type="text" size="8"
                        value="{{ threshold.threshold }}"></td>
                <td class="maxvalue">{% if threshold.max %} {{ threshold.max }}{% endif %}</td>
                <td>{% if threshold.threshold_state %} {{ threshold.threshold_state }} {% endif %}</td>
                <td data_dsid="{{threshold.id}}"><input class="button" type="button" value="Update" /></td>
        <tr>
        {% endfor %}
    {% endfor %}
</tbody>
</table>
</div>
{% endfor %}
{% endblock %}
<|MERGE_RESOLUTION|>--- conflicted
+++ resolved
@@ -2,13 +2,9 @@
 
 {% block content %}
 
-<<<<<<< HEAD
-=======
 <div id="messagesDiv">
 </div>
 
-{% if netboxes %}
->>>>>>> 0fd7d507
 {% regroup netboxes|dictsort:"sysname" by sysname as netbox_list %}
 
 {% for netbox in netbox_list %}
