--- conflicted
+++ resolved
@@ -47,21 +47,12 @@
   </div>
 
   <h3>Activity graphs</h3>
-<<<<<<< HEAD
-  <div class="nav-metrics-container">
-    <div class="graphitegraph left" data-url="{% url 'interface-counter-graph' port.id 'Octets' %}"></div>
-    <div class="graphitegraph left" data-url="{% url 'interface-counter-graph' port.id 'UcastPkts' %}"></div>
-    <div class="graphitegraph left" data-url="{% url 'interface-counter-graph' port.id 'Errors' %}"></div>
-    <div class="graphitegraph left" data-url="{% url 'interface-counter-graph' port.id 'Discards' %}"></div>
-    <div class="float-clear"></div>
-  </div>
-=======
 
   <ul class="medium-block-grid-2 nav-metrics-container">
 
     <li>
       <div class="graphitegraph"
-           data-url="{% url interface-counter-graph port.id 'Octets' %}">
+           data-url="{% url 'interface-counter-graph' port.id 'Octets' %}">
         <div class="rickshaw-container"
              data-title="Traffic on {{ port }}"
              data-unit="bits/s">
@@ -71,7 +62,7 @@
 
     <li>
       <div class="graphitegraph" 
-           data-url="{% url interface-counter-graph port.id 'UcastPkts' %}">
+           data-url="{% url 'interface-counter-graph' port.id 'UcastPkts' %}">
         <div class="rickshaw-container"
              data-title="Unicast packets on {{ port }}"
              data-unit="packets/s">
@@ -89,7 +80,7 @@
     </li>
     
     <li>
-      <div class="graphitegraph" data-url="{% url interface-counter-graph port.id 'Discards' %}">
+      <div class="graphitegraph" data-url="{% url 'interface-counter-graph' port.id 'Discards' %}">
         <div class="rickshaw-container"
              data-title="Discards on {{ port }}"
              data-unit="discards/s">
@@ -98,7 +89,6 @@
     </li>
 
   </ul>
->>>>>>> 3cb2cb63
 
   <h3>Metrics</h3>
   {% include 'ipdevinfo/port-details-metrics-frag.html' %}
