--- conflicted
+++ resolved
@@ -48,23 +48,13 @@
         <li><a href="#powerfans">Power and fans</a></li>
         <li><a href="#services">Services</a></li>
         <li>
-<<<<<<< HEAD
           <a href="{% url 'ipdevinfo-hostinfo' netbox.sysname %}">
-            DNS<span class="tab-spinner">&nbsp;</span>
+            DNS
           </a>
         </li>
         <li>
           <a href="{% url 'ipdevinfo-affected' netbox.id %}">
-            Affected<span class="tab-spinner">&nbsp;</span>
-=======
-          <a href="{% url ipdevinfo-hostinfo netbox.sysname %}">
-            DNS
-          </a>
-        </li>
-        <li>
-          <a href="{% url ipdevinfo-affected netbox.id %}">
             Affected
->>>>>>> d2bbd7bf
           </a>
         </li>
       </ul>
