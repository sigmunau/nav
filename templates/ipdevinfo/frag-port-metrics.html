<div id="portmetrics">

    <div id="portmetrics-{{ counter_type }}" class="nav-metrics-container">
        <a href="javascript:void(0);" class="all-graph-opener button secondary small">Show all graphs</a>
        <a href="javascript:void(0);" class="all-graph-closer button secondary small">Hide all graphs</a>

        <div class="toBeFixed-wrapper">
          <div class="toBeFixed">
            <h5>Controls for all graphs</h5>
            <div class="button-bar">
              <ul class="button-group all-graph-buttons"></ul>
              <ul class="button-group all-graph-url-switcher">
                {% for counter_type in counter_types %}
                    <li>
                        <a href="javascript:void(0);" class="graph-switcher button tiny secondary">{{ counter_type }}</a>
                    </li>
                {% endfor %}
              </ul>
            </div>
          </div>
        </div>

        <ul class="no-bullet">
            {% for ifc in interfaces %}

                <li>
                    <span id="port-graph-toggler-{{ counter_type }}{{ ifc.id }}" class="graph-toggler">
                        <i class="fa fa-chevron-right"></i>
                        <strong>{{ ifc.ifname }}</strong>
                        {% if ifc.ifalias %} ({{ ifc.ifalias }}){% endif %}
                    </span>

<<<<<<< HEAD
                    <div class="graphitegraph hide"
                         data-url="{% for counter_type in counter_types %}{% url 'interface-counter-graph' ifc.id counter_type %}{% if not forloop.last %};{% endif %}{% endfor %}"
=======
                    <div class="graphitegraph hidden"
                         data-url="{% for counter_type in counter_types %}{% url interface-counter-graph ifc.id counter_type %}{% if not forloop.last %};{% endif %}{% endfor %}"
>>>>>>> 5add2485
                         data-handler-id="port-graph-toggler-{{ counter_type }}{{ ifc.id }}">
                        <div><a href="{% url 'ipdevinfo-interface-details' netbox.sysname ifc.id %}" title="Port details for {{ ifc.ifname }}">Port details</a></div>
                    </div>

                </li>

            {% endfor %}
        </ul>
    </div>

</div><|MERGE_RESOLUTION|>--- conflicted
+++ resolved
@@ -30,13 +30,8 @@
                         {% if ifc.ifalias %} ({{ ifc.ifalias }}){% endif %}
                     </span>
 
-<<<<<<< HEAD
-                    <div class="graphitegraph hide"
+                    <div class="graphitegraph hidden"
                          data-url="{% for counter_type in counter_types %}{% url 'interface-counter-graph' ifc.id counter_type %}{% if not forloop.last %};{% endif %}{% endfor %}"
-=======
-                    <div class="graphitegraph hidden"
-                         data-url="{% for counter_type in counter_types %}{% url interface-counter-graph ifc.id counter_type %}{% if not forloop.last %};{% endif %}{% endfor %}"
->>>>>>> 5add2485
                          data-handler-id="port-graph-toggler-{{ counter_type }}{{ ifc.id }}">
                         <div><a href="{% url 'ipdevinfo-interface-details' netbox.sysname ifc.id %}" title="Port details for {{ ifc.ifname }}">Port details</a></div>
                     </div>
