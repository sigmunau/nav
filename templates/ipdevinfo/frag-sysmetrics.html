{% load thresholds %}

<div id="sysmetrics">
  {% if netbox %}
    {% regroup system_metrics|find_rules by group as metric_groups %}

    <div id="metrictabs">

      {% if metric_groups %}
      <ul>
        {% for group in metric_groups %}
          <li>
            <a href="#metric{{ group.grouper }}">{{ group.grouper|capfirst }}</a>
          </li>
        {% endfor %}
      </ul>

      {% elif graphite_error %}

          <p data-alert class="alert-box alert">
              Unable to get a response from Graphite!
          </p>

      {% else %}

          <p data-alert class="alert-box secondary">
              No metrics were found.
          </p>

      {% endif %}

      {% for group in metric_groups %}
        <div id="metric{{ group.grouper }}" class="nav-metrics-container">
          <a href="javascript:void(0);" class="all-graph-opener button secondary small">Show all graphs</a>
          <a href="javascript:void(0);" class="all-graph-closer button secondary small">Hide all graphs</a>

          <div class="all-graph-buttons"></div>

          <table class="listtable">

            <caption>{{ group.grouper|capfirst }}</caption>

            <thead>
            <tr>
              <th>Metric</th>
              <th>Threshold</th>
              <th>&nbsp;</th>
            <tr>
            </thead>

            <tbody>
            {% for metric in group.list %}
              <tr>
                <td id="graph-toggler-{{ group.grouper }}-{{ forloop.counter }}" class="graph-toggler">
                    <i class="fa fa-chevron-right"></i>&nbsp;{{ metric.suffix }}
                </td>
                <td>
                  {% if metric.thresholds %}
                    {% for rule in metric.thresholds %}
                      <strong>
                        <a href="{% url 'threshold-edit' rule.id %}"
                           {% if rule.description %}title="{{ rule.description }}"{% endif %}>
                          {{ rule.alert }}
                        </a>
                      </strong>{% if not forloop.last %},{% endif %}
                    {% endfor %}
                  {% else %}
                    &ndash;
                  {% endif %}
                </td>
                <td>
                  <a href="{% url 'threshold-add' metric.id %}"
                     title="Add a new threshold rule for this metric"
                     class="tiny button secondary">
                    Add
                  </a>
                </td>
              </tr>
              <tr>
<<<<<<< HEAD
                <td class="graphitegraph hide" colspan="3"
                    data-url="{% url 'graphite-render-url' metric.id %}"
=======
                <td class="graphitegraph hidden" colspan="3"
                    data-url="{% url graphite-render-url metric.id %}"
>>>>>>> 5add2485
                    data-handler-id="graph-toggler-{{ group.grouper }}-{{ forloop.counter }}"></td>
              </tr>
            {% endfor %}
            </tbody>

          </table>

        </div>
      {% endfor %}

    </div>
  {% endif %}
</div><|MERGE_RESOLUTION|>--- conflicted
+++ resolved
@@ -77,13 +77,8 @@
                 </td>
               </tr>
               <tr>
-<<<<<<< HEAD
-                <td class="graphitegraph hide" colspan="3"
+                <td class="graphitegraph hidden" colspan="3"
                     data-url="{% url 'graphite-render-url' metric.id %}"
-=======
-                <td class="graphitegraph hidden" colspan="3"
-                    data-url="{% url graphite-render-url metric.id %}"
->>>>>>> 5add2485
                     data-handler-id="graph-toggler-{{ group.grouper }}-{{ forloop.counter }}"></td>
               </tr>
             {% endfor %}
