--- conflicted
+++ resolved
@@ -15,22 +15,14 @@
 
   <ul class="button-group">
     <li>
-<<<<<<< HEAD
       <a href="{% url 'arnold-search' %}" class="button small secondary {% if active.search  %}active{% endif %}">
-=======
-      <a href="{% url arnold-search %}" class="button small secondary {% if active.search  %}active{% endif %}">
-        <i class="fa fa-search pad-right"></i>
->>>>>>> 5add2485
+		<i class="fa fa-search pad-right"></i>
         Search
       </a>
     </li>
     <li>
-<<<<<<< HEAD
       <a href="{% url 'arnold-manual-detention' %}" class="button small secondary {% if active.manualdetention %}active{% endif %}">
-=======
-      <a href="{% url arnold-manual-detention %}" class="button small secondary {% if active.manualdetention %}active{% endif %}">
-        <i class="fa fa-lock pad-right"></i>
->>>>>>> 5add2485
+		<i class="fa fa-lock pad-right"></i>
         Manual detention
       </a>
     </li>
