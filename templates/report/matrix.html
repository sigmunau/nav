--- conflicted
+++ resolved
@@ -7,100 +7,9 @@
 {% block base_content %}
 
   {% if matrix %}
-<<<<<<< HEAD
-
-    <h3>Subnet matrix for {{ matrix.start_net.strCompressed }}</h3>
-
-    <p class="panel">
-      Showing utilization for subnets with masklengths
-      {{ matrix.start_net.prefixlen }} to
-      {{ matrix.end_net.prefixlen }}
-    </p>
-
-    {% with matrix.start_net.strNormal|urlencode|escapeslash as link %}
-      {% if show_unused %}
-        <a href="{% url 'report-matrix-scope' link %}" class="button small">
-          Hide unused address rows
-        </a>
-      {% else %}
-        {% if ipv4 %}
-          <a href="{% url 'report-matrix-scope-show_unused' link 'True' %}" class="button small">
-            Show unused address rows
-          </a>
-        {% endif %}
-      {% endif %}
-    {% endwith %}
-
-    <table id="subnet-matrix" class="full-width {% if ipv4 %}ipv4{% else %}ipv6{% endif %} ">
-        <thead>
-          <tr>
-            <th>
-              {{ matrix.start_net.prefixlen }} ... {{ sub }}
-            </th>
-
-            {% for heading in matrix.visible_column_headings %}
-              <th colspan="{{ matrix.heading_colspan }}">{{ heading }}</th>
-            {% endfor %}
-
-          </tr>
-        </thead>
-
-      {% for node in matrix.nodes %}
-        <tr>
-          <td>
-            {{ node.net.strCompressed }}
-          </td>
-          <td colspan="8">&nbsp;</td>
-        </tr>
-        {% for subnet in node.subnets %}
-          <tr>
-            {% for cell in subnet %}
-              <td colspan="{{ cell.colspan }}"
-                  style="background: {{ cell.color }};"
-                  {% if cell.content != '&nbsp;' %}
-                    {% if forloop.counter != 1 and cell.colspan in hide_for %}data-tooltip title='{{ cell.content }}'{% endif %}
-                  {% endif %}
-                  {% if cell.color %}class="add-border"{% endif %}>
-              {% if forloop.counter == 1 or cell.colspan not in hide_for %}
-                {{ cell.content|safe }}
-              {% else %}
-                &nbsp;
-              {% endif %}
-              </td>
-            {% empty %}
-              <td class="blank" colspan="{{ matrix.num_columns|add:"1" }}"></td>
-            {% endfor %}
-          </tr>
-        {% endfor %}
-      {% endfor %}
-
-    </table>
-
-  {% else %}
-    {% if scopes %}
-      <h3>Subnet Matrix</h3>
-
-      <p class="alert-box secondary">
-        Select scope you want to see the subnet matrix for.
-      </p>
-      <ul id="scopes" class="no-bullet">
-        {% for scope in scopes %}
-          <li>
-            <a href="{% url 'report-matrix-scope' scope.0|urlencode|escapeslash %}">{{ scope.0 }}</a>  {{ scope.1|default:"" }}
-          </li>
-        {% endfor %}
-      </ul>
-    {% else %}
-      <p class="alert-box secondary">
-        The NAV-database does not contain any network scopes.
-        <a href="{% url 'seeddb-index' %}">Seed the database</a> and return here to see the subnet matrix.
-      </p>
-    {% endif %}
-=======
     {% include 'report/frag_matrix_report.html' %}
   {% else %}
     {% include 'report/frag_matrix_index.html' %}
->>>>>>> 7fed0ddb
   {% endif %}
 
 {% endblock base_content %}