--- conflicted
+++ resolved
@@ -16,13 +16,8 @@
   {% if replaces %}
     <p class="alert-box secondary">
       This message will replace
-<<<<<<< HEAD
       <a href="{% url 'messages-view' replaces.id %}">{{ replaces.title }}</a>
-      from {{ replaces.publish_start|date:"DATETIME_FORMAT_SHORT" }}
-=======
-      <a href="{% url messages-view replaces.id %}">{{ replaces.title }}</a>
       from {{ replaces.publish_start|date:"SHORT_DATETIME_FORMAT" }}
->>>>>>> 1cf5979e
       by {{ replaces.author }}
     </p>
   {% endif %}
