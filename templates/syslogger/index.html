{% extends "syslogger/base.html" %}



{% block content %}

<div id="loggerinfotabs" class="ui-helper-hidden">

<div id="moduletabs">
    <ul>
<<<<<<< HEAD
        <li><a title="search" href="{% url 'logger_search_group' %}">Search<span class="tab-spinner">&nbsp;</span></a>
        </li>
        <li><a title="parsing_errors" href="{% url 'logger_errors' %}">Parsing
            errors?<span class="tab-spinner">&nbsp;</span></a></li>
        <li><a title="priority_exceptions" href="{% url 'logger_priority_exceptions' %}">Priority
            exceptions<span class="tab-spinner">&nbsp;</span></a></li>
=======
        <li><a title="search" href="{% url logger_search_group %}">Search</a>
        </li>
        <li><a title="parsing_errors" href="{% url logger_errors %}">Parsing
            errors?</a></li>
        <li><a title="priority_exceptions" href="{% url logger_priority_exceptions %}">Priority
            exceptions</a></li>
>>>>>>> d2bbd7bf
    </ul>
</div>

</div>
{% endblock %}
<|MERGE_RESOLUTION|>--- conflicted
+++ resolved
@@ -8,21 +8,12 @@
 
 <div id="moduletabs">
     <ul>
-<<<<<<< HEAD
-        <li><a title="search" href="{% url 'logger_search_group' %}">Search<span class="tab-spinner">&nbsp;</span></a>
+        <li><a title="search" href="{% url 'logger_search_group' %}">Search</a>
         </li>
         <li><a title="parsing_errors" href="{% url 'logger_errors' %}">Parsing
-            errors?<span class="tab-spinner">&nbsp;</span></a></li>
+            errors?</a></li>
         <li><a title="priority_exceptions" href="{% url 'logger_priority_exceptions' %}">Priority
-            exceptions<span class="tab-spinner">&nbsp;</span></a></li>
-=======
-        <li><a title="search" href="{% url logger_search_group %}">Search</a>
-        </li>
-        <li><a title="parsing_errors" href="{% url logger_errors %}">Parsing
-            errors?</a></li>
-        <li><a title="priority_exceptions" href="{% url logger_priority_exceptions %}">Priority
             exceptions</a></li>
->>>>>>> d2bbd7bf
     </ul>
 </div>
 
