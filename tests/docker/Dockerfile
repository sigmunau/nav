--- conflicted
+++ resolved
@@ -60,11 +60,7 @@
     make && make install && echo tidy5 installed
 
 # Install geckodriver to properly run Selenium tests in Firefox versions>=47
-<<<<<<< HEAD
-ENV GECKOVERSION=0.17.0
-=======
 ENV GECKOVERSION=0.21.0
->>>>>>> 1af00fa7
 RUN cd /tmp && \
     wget https://github.com/mozilla/geckodriver/releases/download/v$GECKOVERSION/geckodriver-v$GECKOVERSION-linux64.tar.gz && \
     tar xvzf geckodriver-v$GECKOVERSION-linux64.tar.gz && \
