--- conflicted
+++ resolved
@@ -1,27 +1,9 @@
 #!/bin/bash -xe
 
 run_pytests() {
-<<<<<<< HEAD
-    export TARGETHOST="localhost"
-    export APACHE_PORT=8000
-    export TARGETURL=http://$TARGETHOST:$APACHE_PORT/
-
-    cd "${WORKSPACE}/tests"
-    py.test --disable-pytest-warnings --junitxml=unit-results.xml --verbose unittests
-    py.test --disable-pytest-warnings --junitxml=integration-results.xml --verbose integration
-    py.test --disable-pytest-warnings --junitxml=functional-results.xml \
-	    --verbose \
-	    --driver Firefox \
-	    --base-url "$TARGETURL" \
-	    --sensitive-url "nothing to see here" \
-	    --html functional-report.html \
-	    functional
-
-=======
     /python-unit-tests.sh
     /integration-tests.sh
     /functional-tests.sh
->>>>>>> 832c7158
     echo Python tests are done
 }
 
