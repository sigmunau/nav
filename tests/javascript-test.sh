#!/bin/bash
if [ ! -n "$1" ]; then
    echo "Need path to workspace"
    exit 1
fi

SLEEPTIME=8
WORKSPACE=$1
JSDIR="${WORKSPACE}/htdocs/js"

<<<<<<< HEAD
XVFB=`which Xvfb`
if [ "$?" -eq 1 ]; then
    echo "Xvfb not found"
=======
GOOGLECHROME=`which google-chrome`
if [ "$?" -eq 1 ]; then
    echo "google chrome not found"
>>>>>>> bd0a4076
    exit 1
fi

NPM=`which npm`

cd ${JSDIR}
npm cache clean
npm install --optional

echo "Running jshint"
JAVASCRIPT_FILES=( $(find ${JSDIR}/src -iname "*.js" -print) )
jshint() {
    local JSHINTDIR=${JSDIR}/node_modules/jshint/bin
    for cmd in hint jshint; do
	if [ -x ${JSHINTDIR}/${cmd} ]; then
	    ${JSHINTDIR}/${cmd} "$@" || true
	    return
	fi
    done
    echo "jshint executable was not found"
}
jshint --config ${JSDIR}/.jshintrc ${JAVASCRIPT_FILES[@]} --jslint-reporter > ${JSDIR}/javascript-jshint.xml || true

# Verify that jshint was running as jshint will have non-zero exit if ANY linting errors is found.
[ -s "${JSDIR}/javascript-jshint.xml" ]

<<<<<<< HEAD
echo "Starting Xvfb"
XVFB_TRIES=0
XVFB_STARTED=0
until [ ${XVFB_STARTED} -eq 1 ] || (( ${XVFB_TRIES} > 10 )) ; do
    # Find random display number for Xvfb
    DISPLAYNUM=$((RANDOM%10+90))
    ${XVFB} :${DISPLAYNUM} -screen 0 1280x1024x16 > /dev/null 2>/dev/null &
    PID_XVFB="$!"
    sleep ${SLEEPTIME}
    if kill -0 ${PID_XVFB}; then
        echo "Started on display ${DISPLAYNUM} with pid ${PID_XVFB}"
        XVFB_STARTED=1
    else
        DISPLAYNUM=$((RANDOM%10+90))
        let XVFB_TRIES=${XVFB_TRIES}+1
    fi
done
if [ ! ${XVFB_STARTED} ]; then
    echo "Coult not start xvfb, exiting"
    exit 1
fi

export DISPLAY=:${DISPLAYNUM}
export PATH="${JSDIR}/node_modules/.bin:$PATH"
=======
echo "Starting buster-server"
BUSTER_TRIES=0
BUSTER_STARTED=0
until [ ${BUSTER_STARTED} -eq 1 ] || (( ${BUSTER_TRIES} > 10 )) ; do
    # Find random port for buster-server
    BUSTERPORT=$((RANDOM%100+1200))
    ${BUSTERSERVER} -l error -p ${BUSTERPORT} &
    PID_BUSTER="$!"
    sleep ${SLEEPTIME}
    if kill -0 ${PID_BUSTER}; then
        echo "Started on port ${BUSTERPORT} with pid ${PID_BUSTER}"
        BUSTER_STARTED=1
    else
        BUSTERPORT=$((RANDOM%100+1200))
        let BUSTER_TRIES=${BUSTER_TRIES}+1
    fi
done

if [ ! ${BUSTER_STARTED} ]; then
    echo "Could not start buster-server, exiting"
    exit 1
fi

echo "Starting Google Chrome"
${GOOGLECHROME} http://localhost:${BUSTERPORT}/capture &
PID_CHROME="$!"
echo "Started Chrome with pid ${PID_CHROME} connected to ${BUSTERPORT}"

buster_front() {
    w3m http://localhost:${BUSTERPORT} | cat
}

chrome_slave_present() {
    buster_front | grep -iq chrome
}

slave_tries=0
until chrome_slave_present || (( ${slave_tries} > 15 )); do
    sleep 1
    let slave_tries=${slave_tries}+1
done

echo "=========================================================="
buster_front
echo "=========================================================="

>>>>>>> bd0a4076
echo "Running tests"
cd ${JSDIR}
${JSDIR}/node_modules/.bin/karma start test/karma.conf.buildserver.js

if [ "$?" -eq 1 ]; then
    echo "Error when testing, taking screenshot"
    import -window root ${WORKSPACE}/test-error.png
fi

echo "Cleaning up"
<<<<<<< HEAD
kill ${PID_XVFB}
=======
kill ${PID_CHROME}
sleep 1
kill ${PID_BUSTER}
>>>>>>> bd0a4076
<|MERGE_RESOLUTION|>--- conflicted
+++ resolved
@@ -8,17 +8,6 @@
 WORKSPACE=$1
 JSDIR="${WORKSPACE}/htdocs/js"
 
-<<<<<<< HEAD
-XVFB=`which Xvfb`
-if [ "$?" -eq 1 ]; then
-    echo "Xvfb not found"
-=======
-GOOGLECHROME=`which google-chrome`
-if [ "$?" -eq 1 ]; then
-    echo "google chrome not found"
->>>>>>> bd0a4076
-    exit 1
-fi
 
 NPM=`which npm`
 
@@ -43,79 +32,12 @@
 # Verify that jshint was running as jshint will have non-zero exit if ANY linting errors is found.
 [ -s "${JSDIR}/javascript-jshint.xml" ]
 
-<<<<<<< HEAD
-echo "Starting Xvfb"
-XVFB_TRIES=0
-XVFB_STARTED=0
-until [ ${XVFB_STARTED} -eq 1 ] || (( ${XVFB_TRIES} > 10 )) ; do
-    # Find random display number for Xvfb
-    DISPLAYNUM=$((RANDOM%10+90))
-    ${XVFB} :${DISPLAYNUM} -screen 0 1280x1024x16 > /dev/null 2>/dev/null &
-    PID_XVFB="$!"
-    sleep ${SLEEPTIME}
-    if kill -0 ${PID_XVFB}; then
-        echo "Started on display ${DISPLAYNUM} with pid ${PID_XVFB}"
-        XVFB_STARTED=1
-    else
-        DISPLAYNUM=$((RANDOM%10+90))
-        let XVFB_TRIES=${XVFB_TRIES}+1
-    fi
-done
-if [ ! ${XVFB_STARTED} ]; then
-    echo "Coult not start xvfb, exiting"
-    exit 1
-fi
 
-export DISPLAY=:${DISPLAYNUM}
-export PATH="${JSDIR}/node_modules/.bin:$PATH"
-=======
-echo "Starting buster-server"
-BUSTER_TRIES=0
-BUSTER_STARTED=0
-until [ ${BUSTER_STARTED} -eq 1 ] || (( ${BUSTER_TRIES} > 10 )) ; do
-    # Find random port for buster-server
-    BUSTERPORT=$((RANDOM%100+1200))
-    ${BUSTERSERVER} -l error -p ${BUSTERPORT} &
-    PID_BUSTER="$!"
-    sleep ${SLEEPTIME}
-    if kill -0 ${PID_BUSTER}; then
-        echo "Started on port ${BUSTERPORT} with pid ${PID_BUSTER}"
-        BUSTER_STARTED=1
-    else
-        BUSTERPORT=$((RANDOM%100+1200))
-        let BUSTER_TRIES=${BUSTER_TRIES}+1
-    fi
-done
-
-if [ ! ${BUSTER_STARTED} ]; then
-    echo "Could not start buster-server, exiting"
-    exit 1
-fi
-
-echo "Starting Google Chrome"
-${GOOGLECHROME} http://localhost:${BUSTERPORT}/capture &
-PID_CHROME="$!"
-echo "Started Chrome with pid ${PID_CHROME} connected to ${BUSTERPORT}"
-
-buster_front() {
-    w3m http://localhost:${BUSTERPORT} | cat
-}
-
-chrome_slave_present() {
-    buster_front | grep -iq chrome
-}
-
-slave_tries=0
-until chrome_slave_present || (( ${slave_tries} > 15 )); do
-    sleep 1
-    let slave_tries=${slave_tries}+1
-done
 
 echo "=========================================================="
-buster_front
+w3m http://localhost:${BUSTERPORT} | cat
 echo "=========================================================="
 
->>>>>>> bd0a4076
 echo "Running tests"
 cd ${JSDIR}
 ${JSDIR}/node_modules/.bin/karma start test/karma.conf.buildserver.js
@@ -124,12 +46,3 @@
     echo "Error when testing, taking screenshot"
     import -window root ${WORKSPACE}/test-error.png
 fi
-
-echo "Cleaning up"
-<<<<<<< HEAD
-kill ${PID_XVFB}
-=======
-kill ${PID_CHROME}
-sleep 1
-kill ${PID_BUSTER}
->>>>>>> bd0a4076
