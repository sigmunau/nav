#!/usr/bin/env python
# -*- testargs: -h -*-
#
# Copyright (C) 2014 Uninett AS
#
# This file is part of Network Administration Visualized (NAV).
#
# NAV is free software: you can redistribute it and/or modify it under
# the terms of the GNU General Public License version 2 as published by
# the Free Software Foundation.
#
# This program is distributed in the hope that it will be useful, but WITHOUT
# ANY WARRANTY; without even the implied warranty of MERCHANTABILITY or FITNESS
# FOR A PARTICULAR PURPOSE. See the GNU General Public License for more
# details.  You should have received a copy of the GNU General Public License
# along with NAV. If not, see <http://www.gnu.org/licenses/>.
#
"""
A command line program to output an entity hierarchy graph from a device's
ENTITY-MIB::entPhysicalTable.
"""

from __future__ import print_function

import sys
import argparse

import asciitree
import networkx

<<<<<<< HEAD
from asciitree import draw_tree

from nav.bootstrap import bootstrap_django
bootstrap_django(__file__)

=======
>>>>>>> 1594b6fd
from nav.util import is_valid_ip
from nav.ipdevpoll.snmp.common import snmp_parameter_factory, SnmpError
from nav.ipdevpoll.snmp import AgentProxy, snmpprotocol
from nav.mibs.entity_mib import EntityMib
from nav.models.manage import Netbox

from twisted.internet import reactor, defer

_exit_code = 0


def main():
    """Main program"""
    options = parse_args()

    if options.device:
        reactor.callWhenRunning(reactor_main, options.device)
        reactor.run()
        sys.exit(_exit_code)


def reactor_main(box):
    """The main function to start in the event reactor"""
    header = "{sysname} ({ip})".format(**vars(box))
    print(header)
    print("-" * len(header))
    df = collect_entities(box).addErrback(failure_handler)
    df.addCallback(make_graph, box)
    df.addCallback(print_graph)
    df.addBoth(endit)
    return df


@defer.inlineCallbacks
def collect_entities(netbox):
    """Collects the entPhysicalTable"""
    agent = _create_agentproxy(netbox)
    if not agent:
        defer.returnValue(None)

    mib = EntityMib(agent)
    result = yield mib.get_entity_physical_table()
    defer.returnValue(result)


def make_graph(entities, netbox):
    """Makes a NetworkX DiGraph from the entPhysicalTable result"""
    graph = networkx.DiGraph(name="%s entPhysicalTable" % netbox)
    for index, entity in entities.items():
        container = entity.get('entPhysicalContainedIn', None)
        if container and container in entities:
            graph.add_edge(index, container)
        graph.add_node(index, entity)
    return graph


def print_graph(graph):
    """Prints an ASCII representation of a NetworkX DiGraph tree to stdout"""
    traversal = GraphTraversal(graph)
    for root in traversal.get_roots():
        output = asciitree.LeftAligned(traverse=traversal)(root)
        print(output)
    return graph


def failure_handler(failure):
    """Sets a non-zero exit code on failures"""
    global _exit_code
    _exit_code = 1
    return failure


def endit(result):
    """Stops the reactor"""
    from twisted.python.failure import Failure
    if isinstance(result, Failure):
        result.printTraceback(sys.stderr)
    reactor.stop()
    return result


def parse_args():
    """Parses the command line arguments"""
    parser = argparse.ArgumentParser(
        description=
        "Outputs entity hierarchy graph from a device's "
        "ENTITY-MIB::entPhysicalTable response",
        usage="%(prog)s device",
    )
    parser.add_argument('device', type=device, help=
                        "The NAV-monitored IP device to query. Must be either "
                        "a sysname prefix or an IP address.")
    return parser.parse_args()


def device(devicestring):
    """Converts a device specification string into a Netbox object"""
    netbox = None
    ip = is_valid_ip(devicestring)
    if ip:
        try:
            netbox = Netbox.objects.get(ip=ip)
        except Netbox.DoesNotExist:
            pass

    if not netbox:
        netbox = Netbox.objects.filter(sysname__startswith=devicestring)
        if len(netbox) > 1:
            msg = "%s matches multiple IP devices: %s" % (
                devicestring, ", ".join(box for box in netbox))
            raise argparse.ArgumentTypeError(msg)
        elif len(netbox) == 0:
            msg = "No match found for %s" % devicestring
            raise argparse.ArgumentTypeError(msg)
        else:
            netbox = netbox[0]

    if not netbox.read_only:
        msg = "No SNMP community set for %s" % netbox
        raise argparse.ArgumentTypeError(msg)

    return netbox


def _create_agentproxy(netbox):
    if not netbox.read_only:
        return

    port = snmpprotocol.port()
    agent = AgentProxy(
        netbox.ip, 161,
        community=netbox.read_only,
        snmpVersion='v%s' % netbox.snmp_version,
        protocol=port.protocol,
        snmp_parameters=snmp_parameter_factory(netbox)
    )
    try:
        agent.open()
    except SnmpError:
        agent.close()
        raise
    else:
        return agent


class GraphTraversal(asciitree.Traversal):
    def __init__(self, graph):
        super(GraphTraversal, self).__init__()
        self.graph = graph

    def get_children(self, node):
        return [u for u,v in self.graph.in_edges(node)]

    def get_text(self, node):
        ent = self.graph.node[node]
        labels = [ent.get('entPhysicalName'),
                  "[{}]".format(ent.get('entPhysicalClass'))]
        serial = ent.get('entPhysicalSerialNum', None)
        if serial:
            labels.append('({})'.format(serial))

        software = ent.get('entPhysicalSoftwareRev', None)
        if software:
            labels.append('(sw={})'.format(software))

        return " ".join(labels)

    def get_roots(self):
        return [n for n, d in self.graph.out_degree_iter() if d == 0]


if __name__ == '__main__':
    main()<|MERGE_RESOLUTION|>--- conflicted
+++ resolved
@@ -28,14 +28,9 @@
 import asciitree
 import networkx
 
-<<<<<<< HEAD
-from asciitree import draw_tree
-
 from nav.bootstrap import bootstrap_django
 bootstrap_django(__file__)
 
-=======
->>>>>>> 1594b6fd
 from nav.util import is_valid_ip
 from nav.ipdevpoll.snmp.common import snmp_parameter_factory, SnmpError
 from nav.ipdevpoll.snmp import AgentProxy, snmpprotocol
