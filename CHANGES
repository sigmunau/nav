--- conflicted
+++ resolved
@@ -1,4 +1,9 @@
-<<<<<<< HEAD
+Version 4.9.4
+(released XX YYY Feb 2019)
+
+ NB: This release introduces a new dependency to py2-ipaddress==3.4.1
+
+
 Version 4.9.3
 (released 28 Feb 2019)
 
@@ -18,12 +23,6 @@
            as down)
   * #1871 (Alert detail headers are not present in e-mail notifications
            from AlertEngine)
-=======
-Version 4.9.4
-(released XX YYY Feb 2019)
-
- NB: This release introduces a new dependency to py2-ipaddress==3.4.1
->>>>>>> cec18167
 
 
 Version 4.9.2
