--- conflicted
+++ resolved
@@ -1,5 +1,3 @@
-<<<<<<< HEAD
-=======
 Version 3.14.159265
 (released 27 Jun 2013)
 
@@ -13,7 +11,6 @@
   * LP#1195206 (MAC addresses are logged for most link ports, causing huge load
                 increase on NAV server)
 
->>>>>>> 1fd7d0a1
 Version 3.14.15926
 (released 20 Jun 2013)
 
