<<<<<<< HEAD
=======
Version 3.11.6
(released 17 August 2012)

Bugfixes

  * LP#1023567 (ipdevpoll logging system uses too many resources)
  * LP#1027051 (ipdevpoll is not able to gather ARP and ND data from h3c/hp
                devices configured in IRF)
  * LP#1034864 (serial numbers disappear in NAV 3.11.5)
  * LP#1036656 (ipdevinfo only lists uplinks for switches)
  * LP#1037059 (CDP neighbors reported with IP=0.0.0.0 are mis-identified)
  * LP#1037460 (Cisco switch ports disappear in NAV 3.11.5)
  * LP#1037533 (ifAlias is not updated on changes)


>>>>>>> d4f6c9eb
Version 3.11.5
(released 21 June 2012)

Bugfixes

  * LP#722561  (Netmap:incorrect link load info)
  * LP#1009002 (Unknown orgid parsed from router port description causes
                ipdevpoll inventory job to fail)
  * LP#1010013 (KeyError in ipdevpoll interfaces plugin on devices that have no
                network interfaces)
  * LP#1010018 (IndexToIpException in ipdevpoll Prefix plugin)
  * LP#1012001 (ipdevpoll inventory job fails on WeatherGoose device)
  * LP#1012032 (ipdevpoll inventory job crashes on devices reporting invalid IP
                address netmasks)
  * LP#1012034 (Unknown usageid parsed from router port description causes
                ipdevpoll inventory job to fail)

 Various performance-related improvements:

  * More tweaks to avoid producing unnecessary SNMP queries.

  * Switch port detection on Cisco equipment has been improved


Version 3.11.4
(released 31 May 2012)

 Bugfixes:

  * LP#644155 (Network Explorer never returns response to some searches)
  * LP#912276 (Device History Request-URI Too Large)
  * LP#996955 (All sensor stats are named "Sensor", and clutter the ipdevinfo
               view)
  * LP#997008 (Failed ipdevpoll jobs aren't properly rescheduled)
  * LP#997606 (add option to run each ipdevpoll job type in separate process)
  * LP#997980 (bad MAC for IPv6 addresses from Catalyst 6500)
  * LP#999606 (dhcping is not documented as requirement for DHCP service
               monitor)

 Various performance-related improvements:

  * Internal caching of collected SNMP variables pr. ipdevpoll SNMP session.

  * Various tweaks to avoid producing unnecessary SNMP queries.

  * Added database indexes for some potentially slow and frequently used
    queries.

  * Added ipdevpolld multiprocess option to run each job type as separate
    subprocess (enabling this will consume up to 60 PostgreSQL connections, be
    warned!)

  * An -n option was added to ipdevpolld. Used in combination with the -J
    option, ipdevpoll will run a single job for a single netbox as a
    foreground process.

  * When new jobs are added to the internal ipdevpoll job queues, boxes are
    prioritized in ascending order of last update time.  I.e. ipdevpoll will
    run jobs first for boxes that are new or haven't completed an inventory
    job in a long time.


Version 3.11.3
(released 03 May 2012)

 Bugfixes:

  * LP#912217 (Breadcrumb path missing from Alert Profiles My SMS view)
  * LP#912763 (Alert Profile filter form cannot display more than 300 rooms)
  * LP#929375 (Status page needs an "SNMP Agents Down" listing)
  * LP#929376 (Status page needs a "Links Down" listing)
  * LP#955794 (geomap variant normal, does not finish loading map, and shows no
               rooms or links)
  * LP#961221 (Maintenance task cancel action still visible on cancelled tasks)
  * LP#961996 (Geomap CPU load indication is always red)
  * LP#962087 (IP-hostname search in toolbar translates all numbers as IP-
               addresses)
  * LP#962093 (Report CSV export crashes on non-ASCII data)
  * LP#962146 (Faulty SNMP agent implementations crash SeedDB)
  * LP#965147 (Want clickable "function" column in Reports)
  * LP#965149 (Invalid link to function in Server report)
  * LP#966063 (prefix report, missing argument to machinetracker)
  * LP#966072 (invalid link in Usage report)
  * LP#978618 (KeyError in ipdevpoll psu plugin)
  * LP#979754 (scope prefix is overwritten by lan prefix)
  * LP#983737 (ipdevpoll cam plugin TypeError crash)
  * LP#991714 (Requiring group membership makes LDAP authentication crash for
               first time users)
  * LP#993932 (ipdevpoll LLDP plugin MultipleObjectsReturned exception)

Version 3.11.2
(released 12 Apr 2012)

 Bugfixes:

  * LP#939429 (throttle linkState events)
  * LP#962939 (navtopology crashes when router trunks exist)
  * LP#965972 (neighbor identification via sysname is case sensitive)
  * LP#968917 (ipdevpoll UnicodeDecodeError when storing unidentified LLDP
               neighbors)
  * LP#969069 (ipdevpoll.log fills up with snmp_open errors)
  * LP#972211 (Switch ports not discovered on Gbe2c switches)
  * LP#972363 (statically configured bridge forwarding entries aren't collected
               for machine tracking)
  * LP#972442 (ipdevpoll profiling job crashes with IntegrityError)
  * LP#979737 (throttle snmpAgentState events)
  * LP#979791 (ipdevpoll LLDP plugin crash with AttributeError)

Version 3.11.1
(released 22 Mar 2012)

 User-visible features and improvements:

  * Unrecognized neighbors report is now back, with improved information and
    populated with source data from both CDP and LLDP.

  * Running out of available file descriptors while opening SNMP sockets is
    logged more informatively.

  * ipdevpoll will not run jobs unnecessarily for devices whose SNMP agents
    are known to be down.

 Bugfixes:

  * LP#890142 (sysname is not updated from DNS for non-SNMP devices)
  * LP#953967 (Don't store router port addresses for shutdown ports)
  * LP#954766 (CDP plugin crashes with AttributeError on some devices)
  * LP#955087 (Geomap fails to draw map after OpenStreetMap shut down tiles@home
               server)
  * LP#955789 (sc.03.11.0004.sql fails on PostgreSQL 9)
  * LP#955808 (navtopology ValueError: need more than 1 value to unpack)
  * LP#955861 (ipdevpoll topo job IntegrityError)
  * LP#956772 (navtopology doesn't delete unused vlan records)
  * LP#956904 (ipdevpoll creates unusable Vlan records)
  * LP#956910 (ipdevpoll is unable to detect cisco router trunks properly)
  * LP#956955 (mcc.py creates sensors configuration for netboxes that have no
               SNMP community)
  * LP#959081 (Error in IP filter causes AlertEngine to crash)
  * LP#959156 (ipdevpoll AttributeError: LoggerAdapter instance has no attribute
               'warn')
  * LP#961123 (ipdevpoll topo job UnboundLocalError in neighbor processing)
  * LP#961206 (Non-conformance to IPV6-TC in IPV6-MIB causes inventory job
               crash)
  * LP#961238 (ipdevpoll topo job crash when storing blocked ports for some
               Procurve switches)
  * LP#961566 (FieldDoesNotExist error in ipdevpoll: ifoperstatus_change)
  * LP#961573 (ipdevpoll ValueError: u'1.3' is not a valid sysObjectID)

Version 3.11.0
(released 08 Mar 2012)

 User-visible features and improvements:

  * LLDP support for improved topology detection.

  * getBoksMacs replaced by ipdevpoll plugins in `topo` job.

  * Q-BRIDGE-MIB now also used when collecting switch forwarding tables,
    meaning improved machine tracking data for switch vendors like HP, Juniper
    and Alcatel.

  * The Machine Tracker's IP search form has consolidated the `To` and `From`
    IP address search fields into a single `IP Range` search field with
    extended search syntax for ranges of IP addresses.  See LP#643544 for
    details.

  * ipdevpoll can now be made to run single job configurations from
    ipdevpoll.conf, to run in the foreground, and to log to stderr instead of
    its log file.

  * ipdevpoll will reset its log levels from logging.conf upon receiving a
    SIGHUP signal.

  * ipdevpoll will log the currently active polling jobs upon receiving a
    SIGUSR1 signal.


Version 3.10.4
(released 08 Mar 2012)

 Bugfixes:

  * LP#947080 (Netbox attributes aren't updated when modules are found)

Version 3.10.3
(released 01 Mar 2012)

 Bugfixes:

  * LP#906849 (Status page does not show current IP devices down)
  * LP#936926 (mcc registers sensors RRD files in wrong directory)
  * LP#937622 (a device's supported snmp version is never updated)
  * LP#937677 (type, device and various other attributes aren't updated)

Version 3.10.2
(released 09 Feb 2012)

 Bugfixes:

  * LP#258298 (Service alerts aren't closed on service deletion)
  * LP#392022 (Incorrect IPv4 net address prefix link in Subnet matrix)
  * LP#744930 (vlan report for closed vlans is empty)
  * LP#744933 (IP range searches in radius accounting tool ignores timestamp)
  * LP#912210 (pping crashes when its PID is >= 32768)
  * LP#912219 (Network explorer incomplete domain names)
  * LP#920882 (moduleDown alerts reference affected module only as "$module")
  * LP#920886 (Status page doesn't show modules down)
  * LP#922566 (SQL syntax errors from getBoksMacs on PostgreSQL 9.1)
  * LP#922586 (Cisco 1900 switches cause getBoksMacs SNMP walks to go into
               infinite loops)
  * LP#922616 (report system behaves badly if accessed without a trailing slash
               in url)
  * LP#923641 (Fan outage on HP devices never reported)
  * LP#925928 (HP Virtual Connect Ethernet modules report crazy MAC addresses,
               making getBoksMacs spew SQL errors)
  * LP#925956 (link from organization report to prefix report crashes report
               page)
  * LP#928754 (Installing database on PostgreSQL 9 fails)


Version 3.10.1
(released 05 Jan 2012)

 Bugfixes:

  * LP#903096 (Ampersand in organization id crashes ipdevinfo)
  * LP#904605 (netboxinfo subcat column links to a failing page)
  * LP#906763 (SyntaxError in powersupplywatch.py on Python < 2.6)
  * LP#906845 (Status on front page shows device on maintenance as down)
  * LP#906850 (Alert Profiles NoReverseMatch error under Django 1.3)
  * LP#907193 (COMMIT/ROLLBACK error after deleting device (Django 1.3))
  * LP#907204 (seeddb crashes while adding an already existing switch)
  * LP#907741 (NAV 3.10 pping inaccurately reports multitudes of devices as down
               when pinging self)
  * LP#907772 (navtopology crashes with TypeError)
  * LP#910849 (ipdevpoll wastes time and I/O bandwidth with unnecessary SQL
               UPDATEs)
  * LP#910855 (navtopology doesn't avoid multiple instances)
  * LP#911684 (radius accounting log crashes when searching)
  * LP#911786 (servicemon stops sending events)


Version 3.10.0
(released 16 Dec 2011)

 User-visible features and improvements:

  * VLAN subtopology detection has been rewritten to Python. The old
    networkDiscovery Java program is now deprecated.

  * Alerts when SNMP agents stop responding.

  * Alerts on power failure SNMP traps from UPS units. UPS-MIB (RFC 1628) and
    proprietary MIBs from Eaton Corporation, APC and MGE are supported.

  * Configurable port link status monitoring and alerting in ipdevpoll,
    independent of SNMP trap configuration.

  * Alerts on redundant power supply and fan failures on Cisco and HP devices.

  * Statistics from all environment sensors (such as temperature, humidity,
    light, sound, etc.) detectable through either ENTITY-SENSOR-MIB (RFC
    3433), CISCO-ENVMON-MIB or IT-WATCHDOGS-MIB (IT Watchdogs WeatherGoose)
    are now collected via Cricket.

  * pping can now ping IPv6 hosts.

  * ipdevinfo and Machine Tracker now perform bulk DNS lookups in parallel,
    improving page load times when DNS is slow.

 Bugfixes:

  * LP#744940 (geomap should default to a sensible start map)
  * LP#894727 (No server software versions since NAV 3.5)


Version 3.9.4
(released 16 Dec 2011)

 Bugfixes:

  * LP#898992 (ipdevinfo displays all ports as blocking whereas stpblock report
               confirms that they're not)
  * LP#900723 (No SW version on Cisco 4506E L3 switch)
  * LP#900779 (smsd crashes when discarding non-dispatchable messages with non-
               ASCII chars)
  * LP#901623 (mcc does not update maximum threshold value for interfaces)
  * LP#903128 (servicemon/pping opens a new connection on any database error)
  * LP#903681 (room report should include position)
  * LP#904178 (smsd removes permanently failed dispatchers even when it should
               ignore permanent failures)

Version 3.9.3
(released 01 Dec 2011)

 Improvements:

  * Using the `-d` option with cleanrrds.py will now also remove references to
    stale availability and response time RRD files from NAV's database.  This
    should help against the "Availability: N/A" issue seen by some in
    ipdevinfo, whereas bugfixes to pping should prevent it from creating new
    entries while leaving stale ones in the future.

 Bugfixes:

  * LP#586334 (HTTPS service checker doesn't work with Python 2.6)
  * LP#744958 (ranked stats config file should default to mbit/s)
  * LP#888056 (MacWatch GUI crashes if the input of the MAC address is invalid)
  * LP#891542 (Add option to make smsd ignore "permanent" dispatch errors)
  * LP#891568 (logengine cron mail complains: global name 'ENOENT' is not
               defined)
  * LP#893591 (pping crashes when rrd files already exist)
  * LP#897175 (ipdevpoll stops polling a device whose type is yet unregistered)
  * LP#897194 (NameError when adding IP device in SeedDB)
  * LP#898128 (Trying to seed - when going to USAGE crash)


Version 3.9.2
(released 17 Nov 2011)

 Bugfixes:

  * LP#300708 (Improve the link up/down trap plugin to include description)
  * LP#338696 (Postgresql service checker is actually a port checker)
  * LP#787957 (No trunk information on H3C switches)
  * LP#802408 (Lowercase cricket rrd file not found when sysname has uppercase
               letters)
  * LP#854696 (Adding a new filter or new filter group in Alert Profiles fails)
  * LP#858055 (Creating a new maintenance task with ÆØÅ in description fails)
  * LP#862208 (No cricket stats for directories "routers" and "switches" in
               cricket)
  * LP#865292 (HTTP service checker ignores query string)
  * LP#890190 (linkstate trap handler does not work)
  * LP#890607 (Set supervisor SW version as chassis SW version on Cisco devices)
  * LP#891090 (pping creates multiple RRD files for same data, causing ipdevinfo
               to display availability as N/A)


Version 3.9.1
(released 12 Aug 2011)

 Bugfixes:

  These two bugs were actually fixed in 3.9.0, but were omitted
  from the changelog:

  * LP#737102 (Trying to add a prefix that already exists yields an
               error, but an entry (without the prefix) is added to 
               vlan-table)
  * LP#771677 (the delete button on seeddb/prefix is missing)


  * LP#643469 (Status history link URL is ridiculously long)
  * LP#643472 (Device history search results lack context)
  * LP#643544 (Partial fix for: Flexibility when entering ip address in 
               machine tracker)
  * LP#726545 (SeedDB should verify SNMP write community)
  * LP#751302 (Change the name for prefix matrix to "Subnet matrix")
  * LP#754602 (seeddb: improve Move Selected)
  * LP#790178 (pping can crash if clock is adjusted backwards)
  * LP#804869 (Interface-URL in 'machinetracker' yields 404)
  * LP#817201 (network discovery vlan index fault)


Version 3.9.0
(released 01 Jul 2011)

 User-visible features and improvements:

  * WeatherGoose snmptrapd plugin now also supports WeatherGoose II traps.
  * Added portname information to port listings in Arnold.

 Bugfixes:

  * LP#736905 (Changing a vendor id creates a new vendor instead)
  * LP#749376 (Seed DB: Bulk import for room should require location and allow
               position)
  * LP#787986 (No information collected for devices of unknown type)
  * LP#789005 (Config option for portadmin to turn off authorization)
  * LP#790600 (ARP records aren't closed when router goes down)
  * LP#791146 (oidprofiler job fails under TwistedSNMP)
  * LP#791150 (ipdevpoll doesn't work with pynetsnmp installed on Debian Lenny)
  * LP#791222 (ipdevpoll fails under pynetsnmp 0.28.8 / Debian Lenny)
  * LP#794511 (navtopology crashes with error "can't adapt")
  * LP#797143 (unrecognizedCDP report links to removed ipinfo app)
  * LP#797576 (web login crashes on first-time login for LDAP user)
  * LP#798146 (Lots of data aren't collected when using TwistedSNMP)


Version 3.9.0b1
(released 20 May 2011)

 User-visible features and improvements:

  * NAV's threshold monitoring feature has finally been completed - Threshold
    Manager is a new web tool that allows adjusting threshold values for
    individual statistical data sources.  Alerts generated by the threshold
    monitor can be subscribed to in users' alert profiles.

  * MAC Watch is a new web tool that maintains a watch list of MAC addresses.
    Whenever a watched MAC address appears on your network, NAV will send an
    alert that can be subscribed to.

  * ipdevpoll can now retrieve VLAN configuration from Extreme Networks
    devices.

  * ipdevpoll can now optionally use the pynetsnmp library as an alternative
    to the TwistedSNMP/PySNMP combination.  pynetsnmp is a ctypes binding to
    the well-known NetSNMP library, and should noticeably improve performance
    if used.

  * Layer 2 topology discovery has been rewritten from scratch, due to both
    problems with the results of the old discovery code and problems with
    maintaining the old code.

 Bugfixes:

  * LP#739718 (ifName should be derived from baseport number if not available)


Version 3.8.6
(released 20 May 2011)

 Bugfixes:

  * LP#777821 (ipdevpoll crash on IPv4 addresses in IP-MIB::ipAddressTable)
  * LP#778422 (No router addresses collected on a Cisco Nexus 7000)
  * LP#782161 (Only IPv6 client addresses collected on some routers)

Version 3.8.5
(released 14 April 2011)

 Bugfixes:

  * LP#745616 (edit vlan in seeddb needs improvement)
  * LP#745620 (change text descriptions in seeddb)
  * LP#746381 (Add a report to display all collected interfaces, regardless of
               type)
  * LP#747104 (Missing interfaces are left lingering in the database)
  * LP#748852 (Avoid using the word "handler" in SeedDB/Service)
  * LP#749502 (Seed DB: Indicate required fields with an asterisk)
  * LP#751310 (Not possible to add a function when adding a new ip device)

Version 3.8.4
(released 31 March 2011)

 Bugfixes:

  * LP#415376 (Log more info about cause of blacklisting alertengine plugins)
  * LP#723362 (Edit IP Device - feature request for delete button)
  * LP#726545 (SeedDB should verify SNMP write community)
  * LP#735513 (seeddb room main view missing position column)
  * LP#735514 (Configuring VLAN on a Cisco switch gives SNMP error)
  * LP#735516 (parentheses shouldn't be required for geo coordinates in SeedDB)
  * LP#735519 (Modulecount link from type report fails)
  * LP#735935 (Missing columns and wrong column titles in SeedDB's IP Device
               list)
  * LP#735958 (Arnold crashes when deleting a quarantine vlan)
  * LP#736899 (PortAdmin cannot find VLANs on Cisco switches if vendor id has
               changed to anything but lowercase 'cisco')
  * LP#738609 (Intermittent EOFError in web pages)
  * LP#740017 (crash when attempting to create alert profile from template)
  * LP#740849 (inventory job keeps going on after device removal from seeddb)
  * LP#741573 (t1000.py KeyError crash when following up detentions)
  * LP#744839 (Login page crash when LDAP manager_password contains % chars)


Version 3.8.3
(released 15 March 2011)

 Bugfixes:

  * LP#730524 (ipdevpoll oidprofiler says all OIDs are a match)
  * LP#731252 (ipdevpoll leaks memory on database exceptions)
  * LP#731318 (radius accounting page crashes when user has non-ASCII  chars in
               username)
  * LP#733115 (pping crashes when re-creating RRD files)
  * LP#733152 (inventory job fails on IntegrityError on internal module swap)
  * LP#735365 (Cannot add top-level organizations)


Version 3.8.2
(released 3 March 2011)

 - This maintenance release fixes compatibility with newer versions of Django
   and Cheetah.

 - Changelog for 3.8.1 forgot to mention the addition of a new "offline
   devices" report.  The report lists serial numbers of devices known to NAV,
   but now appear to have been shelved.

 - NOTE: Users on upgraded installations should update their status
   preferences.  A missing setting in the default preferences assigned to all
   new users would cause the status system to not display devices on
   maintenance in the "maintenance" section unless they were actually down or
   in shadow (as described in LP#723688). 

   After the upgrade, go to `Status` -> `Preferences` -> `IP Devices on
   Maintenance` and add `Up` to the list of states to display.  This choice
   was previously not enabled.

 Bugfixes:

  * LP#591602 (Endtime in maintenance period overwritten by a shorter
               maintenance period)
  * LP#720669 (can't add components to maintenance task when existing
               components have been deleted)
  * LP#721270 (CSRF Verification Fails on Django 1.2)
  * LP#721273 (Multiple NAV pages crash on non-ASCII chars under Cheetah 2.4)
  * LP#723619 (Maintenance crashes when adding multiple netboxes to a task)
  * LP#723688 (Status doesn't show devices on maintenance)
  * LP#724266 (MachineTracker inactive search says all IPs are inactive)
  * LP#724322 (netbox.uptodate is not altered when saving in seeddb)
  * LP#726402 (Rooms should be listed alphabetically when editing IP devices)
  * LP#726472 (portadmin should report error when snmp write is not available)
  * LP#726524 (prefix net type classification may be wrong on first discovery)
  * LP#728336 (`nav version` cannot find version information in NAV 3.8)


Version 3.8.1
(released 17 February 2011)

 Bugfixes:

  * Various problems with the 3.8 build/install system, discovered during
    Debian packaging.

  * LP#618555 (alert addresses are not validated by alert profiles ui)
  * LP#646708 (ipdevpoll fails to shutdown)
  * LP#667771 (LDAP fallback to local password authentication regression)
  * LP#715801 (Wrong gwcount in prefix report)
  * LP#715807 (Prefix net types are wrongly classified when single router has
               multiple addresses)
  * LP#715851 (Missing config files during 3.8.0 install)
  * LP#717144 (problem adding position cords on room)
  * LP#719232 (AlertEngine crash error: filter() argument after ** must be a
               dictionary)
  * LP#720024 (logengine crashes when message contains : characters)


Version 3.8.0
(released 3 February 2011)

 User-visible features and improvements:

  * The database schema can now be kept updated automatically using the new
    `syncdb.py` program. Please see the `NOTES` file, and run the program as
    soon as you've upgraded.

  * NAV can now configure descriptions and access VLANs on your switch ports
    when an SNMP write community is set for a switch.  This functionality is
    accessible through the IP Device Info tool.

  * SeedDB has been rewritten to use the Django framework (and has
    subsequently been reduced from nearly 5000 lines of spaghetti code to just
    below 2000 maintainable lines).

  * The number of concurrent ipdevpoll jobs can now be limited on a per-job
    basis, to ease the load on your system if so desired. See the annotated
    `ipdevpoll.conf` file.

 Bugfixes:

  * LP#643550 (Include ipdevinfo links in switch search in machine tracker)
  * LP#545029 (SmbChecker runs out of available file descriptors)


Version 3.7.4
(released 27 January 2011)

 Bugfixes:

  * LP#645892 (report: csv export does not export full report)
              This wasn't properly fixed in 3.6.0.
  * LP#702796 (Syntax error in HttpChecker.py)

Version 3.7.3
(released 13 January 2011)

 Bugfixes:

  * LP#537220 (logengine ignores seconds from timestamps)
  * LP#562242 (Prefix matrix crashes when viewing IPv6 scope)
  * LP#689629 (ipdevinfo crashes on IP addresses on VLANs that have no VLAN ID)
  * LP#691571 (old serial no association should be cleared when ip device is
               replaced with new hardware)
  * LP#692580 (delete location crashes)
  * LP#692997 (Machine tracker crashes due to limitations in allowed interface
               names)
  * LP#701451 (snmptrapd fails to decode certain SNMPv1 traps)
  * LP#701453 (snmptrapd fails to parse SNMPv2 traps from WeatherGoose)
  * LP#702257 (alertengine crashes after alert profile is deleted)

 Improvements:

  * if loglevels are set to DEBUG, ipdevpoll will now log full details of
    stackframes when unhandled errors occur.

Version 3.7.2
(released 23 December 2010)

 Bugfixes:

  * LP#586334 (HTTPS service checker doesn't work with Python 2.6)
  * LP#649761 (ipdevinfo does not show router port IPs/prefixes)
  * LP#649767 (ipdevpoll should be able to exclude prefixes via configuration)
  * LP#692959 (ipdevpoll doesn't delete extinct router addresses)


Version 3.7.1
(released 07 December 2010)

#####################################################################
##  WARNING  WARNING  WARNING  WARNING  WARNING  WARNING  WARNING  ##
#####################################################################
##                                                                 ##
## This release fixes bugs in the NAV database schema. If you are  ##
## upgrading from a previous release you also need to upgrade your ##
## schema. For information on how to do this, please take a look   ##
## in doc/sql/upgrades/README .                                    ##
##                                                                 ##
#####################################################################

 Bugfixes:

  * LP#674433 (ipdevpoll: local variable 'obj_model' referenced before
               assignment)
  * LP#674466 (Room coordinates can't be edited in NAV 3.7.0)
  * LP#675532 (ipdevinfo crash on Nortel interfaces)
  * LP#675543 (ipdevinfo crash: could not identify an ordering operator for
               type point)
  * LP#678436 (SeedDB crashes on unknown IntegrityErrors during delete)
  * LP#686435 (Queued alerts prevent IP devices from being deleted)

  * The installation documentation had grown stale and has now been revised.


Version 3.7.0
(released 11 November 2010)

#####################################################################
##  WARNING  WARNING  WARNING  WARNING  WARNING  WARNING  WARNING  ##
#####################################################################
##                                                                 ##
## This release makes changes to the NAV database. If you are      ##
## upgrading from a previous release you also need to upgrade your ##
## database schema. For information on how to upgrade the database ##
## schema, please take a look in doc/sql/upgrades for more         ##
## information.  See also the release NOTES for upgrade info.      ##
##                                                                 ##
#####################################################################

 Features:
  * Geomap is a new tool that displays a network traffic map geographically,
    using OpenStreetMap data.
  * LDAP authentication now also works for Active Directory.
  * The user administration tool allows administrators to act as other users in
    the web interface, useful for troubleshooting alert profiles or privilege
    issues.
  * ipdevpoll now enables the psyco JIT-optimizing compiler if available.
  * New "Direct neighborship candidates" report, useful for debugging issues
    with topology detection.

 Bugfixes:
  * LP#671385 (ipdevpoll - DataError: invalid byte sequence for encoding
               "UTF8": 0x89)
  * LP#672444 (SeedDB crash when updating IP device whose serial has changed to
               a duplicate)
  * LP#666195 (Arnold error on port quarantine)


Version 3.6.3
(released 04 November 2010)

 This release fixes a regression introduced by version 3.6.2.

 Bugfixes:

  * LP#670947 (logengine crashes and spams admin once every minute)

Version 3.6.2
(released 04 November 2010)

 Bugfixes:

  * LP#609105 (Alertengine mailbombs error with insufficient info)
  * LP#638745 (logengine: TypeError: int argument required)
  * LP#666761 (ipdevpoll integrity error on serial number conflicts)
  * LP#667182 (MachineTracker details link leads to 404 Page Not Found)
  * LP#670817 (SeedDB crash when editing services)
  * LP#670832 (dump.py crashes when attempting to dump obsolete product table)
  * LP#670833 (dump.py produces invalid prefix dump)

Version 3.6.1
(released 25 October 2010)

#####################################################################
##  WARNING  WARNING  WARNING  WARNING  WARNING  WARNING  WARNING  ##
#####################################################################
##                                                                 ##
## This release makes changes to the NAV database. If you are      ##
## upgrading from a previous release you also need to upgrade your ##
## database schema. For information on how to upgrade the database ##
## schema, please take a look in doc/sql/upgrades for more         ##
## information.  See also the release NOTES for upgrade info.      ##
##                                                                 ##
#####################################################################

 Features:

  * ipdevpoll does not unnecessarily use database transactions any more.

 Bugfixes:

  * LP#656870 (report cells that were previously empty now say "None")
  * LP#658251 (3.6.0 mcc character encoding)
  * LP#659012 (ipdevpoll errors on non UTF-8 or ASCII in user-configured values)
  * LP#659196 (ipdevpoll IntegrityError: null value in column "ifindex"
               violates not-null constraint)
  * LP#659760 (mcc creates invalid config for interfaces with spaces in name)
  * LP#659786 (smsd gammudispatcher UnicodeDecodeError)
  * LP#660975 (ipdevpoll removes sysname when reverse lookup contains no PTR
               records)
  * LP#660992 (AlertEngine crashes with message: 'NoneType' object has no
               attribute 'end_time')
  * LP#660993 (smsd crashes on SIGHUP)
  * LP#661008 (Alert Profiles: Cannot add filter expressions that match text)
  * LP#661028 (Arnold crashes with 'ValueError: invalid literal' when blocking
               a mac address)

Version 3.6.0
(released 07 October 2010)

#####################################################################
##  WARNING  WARNING  WARNING  WARNING  WARNING  WARNING  WARNING  ##
#####################################################################
##                                                                 ##
## This release makes changes to the NAV database. If you are      ##
## upgrading from a previous release you also need to upgrade your ##
## database schema. For information on how to upgrade the database ##
## schema, please take a look in doc/sql/upgrades for more         ##
## information.  See also the release NOTES for upgrade info.      ##
##                                                                 ##
#####################################################################

 Features:

  * ipdevpoll performance gains.
  * more debug logging options for ipdevpoll time statistics and job status.
  * improved ipdevpoll handling of renumbered ifindexes.
  * more graceful handling of DNS errors in ipdevpoll dnsname plugin.

 Bugfixes:

  * LP#633126 (netmap shows wrong topology for switches)
  * LP#643340 (Schedule maintenance doesnt pick up boxname)
  * LP#643474 (Location context lost when refining device history search)
  * LP#644142 (Maintenance crash when adding location or room components)
  * LP#644985 (Netmap doesn't link properly to IP Device Info)
  * LP#645892 (report: csv export does not export full report)
  * LP#646602 (ipdevpoll fails on Python 2.4)
  * LP#646607 (Fatal UnboundLocalError in snmptrapd under Python 2.4)
  * LP#648658 (AttributeError at /status/ - nav-3.6.0b6)
  * LP#648687 (Netmap does not show link traffic in 3.6 betas)
  * LP#649624 (eventEngine InvocationTargetException)
  * LP#649635 (report crashes on international characters in org, location)
  * LP#649636 (Duplicate interfaces after upgrade disrupt ipdevpoll)
  * LP#649640 (Interfaces with migrated OSPF metrics cannot be deleted)
  * LP#650976 (ipdevpoll : Save stage failed with unhandled AttributeError)
  * LP#655564 (NameError at /ipdevinfo/svitsj.foo.tld/)
  * LP#656263 (getBoksMacs is unable to find interfaces corresponding
               to CDP data)

Version 3.6.0b6
(released 23 September 2010)

#####################################################################
##  WARNING  WARNING  WARNING  WARNING  WARNING  WARNING  WARNING  ##
#####################################################################
##                                                                 ##
## This release makes changes to the NAV database. If you are      ##
## upgrading from a previous release you also need to upgrade your ##
## database schema. For information on how to upgrade the database ##
## schema, please take a look in doc/sql/upgrades for more         ##
## information.  See also the release NOTES for upgrade info.      ##
##                                                                 ##
#####################################################################

 Bugfixes:

  * LP#590765 (Accounting log in radius-module crashes when clicking on
               details-link)
  * LP#627352 (mcc.py crashes with NameError)
  * LP#627358 (ipdevpoll crashes with TypeError on Python 2.4)
  * LP#628012 (ipdevpoll crashes with SyntaxError on Python 2.4)
  * LP#628023 (ipdevpoll crashes with TypeError during exception handling
               under Python 2.4)
  * LP#628058 (invalid link to netbox report from vendor report ipcount column)
  * LP#632289 (All modules listed as "None" in ipdevinfo)
  * LP#633974 (ipdevpoll IntegrityError when using uppercase in
               NTNU-convention router port descriptions)
  * LP#634944 (Maximum recursion depth exceeded in ipdevpoll)
  * LP#634951 (ipdevpoll exception logging masks unhandled exceptions' origin)
  * LP#634958 (ipdevpoll: object of type 'NoneType' has no len())
  * LP#639604 (ranked statistics ignores 64-bit traffic counters)
  * LP#641315 (portname search from report overview page fails)
  * LP#643381 (Changing user's name resets password)
  * LP#643467 (Color legend for switch port activity always says "30 days")
  * LP#644161 (Network Explorer search requests fail with
               AttributeError/FieldError)
  * LP#644219 (Netmap UnicodeDecodeError)
  * LP#644339 (Router port count in report to high)
  * LP#644340 (invalid link from report swport (Module-link))
  * LP#644342 (Failing search forms in report front page)
  * LP#645144 (Status page ERROR: operator does not exist: integer = text)

Version 3.6.0b5
(released 26 August 2010)

#####################################################################
##  WARNING  WARNING  WARNING  WARNING  WARNING  WARNING  WARNING  ##
#####################################################################
##                                                                 ##
## This release makes changes to the NAV database. If you are      ##
## upgrading from a previous release you also need to upgrade your ##
## database schema. For information on how to upgrade the database ##
## schema, please take a look in doc/sql/upgrades for more         ##
## information.  See also the release NOTES for upgrade info.      ##
##                                                                 ##
#####################################################################

 Features:

  * ipdevpoll:
    - properly handle IP device type changes.
    - improved vlan/prefix handling.
    - no longer idles forever inside database transactions.

 Bugfixes:

  * LP#562242 (Prefix matrix crashes when viewing IPv6 scope)
  * LP#595796 (csv export does not work)
  * LP#596863 (remove deprecated database table fields)
  * LP#601001 (prefix report from IP address scope breaks)
  * LP#603585 (Link to machine tracker from ipdevinfo missing)
  * LP#623826 (extract_cricket_oids crashes on parsing cricket-conf.pl)

  * Checkboxes in seeddb interface would never be checked as they should be on
    page loads.
  * After having introduced continuous integration into our workflow, many
    small problems have been detected and fixed.


Version 3.6.0b4
(released 08 July 2010)

 Features:
  * The SMS daemon will now increase the delay between retries when SMS
    dispatch fails.  This should decrease the amount of spam from smsd when
    there are transient GSM failures.
  * ipdevpoll will now naively report module outages.
  * On timeouts and failures, ipdevpoll will reschedule jobs within 60 seconds.

 Bugfixes:

  * LP#537166 (Community indexing used for non-Cisco devices)
  * LP#589046 (ranked statistics displays no message when no results were
               found)
  * LP#595797 (link incident count in avail report to incidents)
  * LP#596852 (extract_cricket_oids.py uses the first result for "gConfigRoot"
               even if it's a comment)
  * LP#597569 (servicemon continues to monitor services removed from SeedDB)
  * LP#598104 (non-django web systems missing account context objects in
               templates)
  * LP#598111 (login page doesn't do utf-8)
  * LP#598362 (cam table not equipped for module names, getBoksMacs fails on
               insert)
  * LP#598426 (arnold presents active as 9999-12-31 23:59:59)
  * LP#598437 (mcc.py fails to move rrd file)
  * LP#598508 (smsd dies because of incorrect DB API usage)
  * LP#599260 (getBoksMacs SQL syntax error during interface update)
  * LP#600193 (duplicate ifindexes on migrated data cause ipdevpoll job fail)


Version 3.6.0b3
(released 24 June 2010)

#####################################################################
##  WARNING  WARNING  WARNING  WARNING  WARNING  WARNING  WARNING  ##
#####################################################################
##                                                                 ##
## This release makes changes to the NAV database. If you are      ##
## upgrading from a previous release you also need to upgrade your ##
## database schema. For information on how to upgrade the database ##
## schema, please take a look in doc/sql/upgrades for more         ##
## information.  See also the release NOTES for upgrade info.      ##
##                                                                 ##
#####################################################################

 Bugfixes:

  * LP#338655 (DNS checker doesn't report version)
  * LP#502877 (Default Location and Organisation in install)
  * LP#567840 (missing alertmsg.conf for cisco AP trap)
  * LP#589033 (SQL syntax errors in Arnold)
  * LP#591671 (snmptrapd only supports pysnmp2)
  * LP#593555 (Setting for default smtp-server)
  * LP#593645 (Arnold sends all e-mail to author's hard-coded address)
  * LP#595943 (ipdevpoll IntegrityError on insert/update to vlan table)
  * LP#595944 (ipdevpoll TypeError: unsupported operand type(s) for /:
               'NoneType' and 'float')
  * LP#596813 (Adding a new netbox crashes)
  * LP#596841 (Multiple vlans returned on lookup cause ipdevpoll crash)
  * LP#596857 (ipv6 prefixes are not collected for some Cisco devices)
  * LP#597579 (db trigger causes deadlocks in ipdevpoll)
  * LP#597589 (ipdevpoll does not check for interface mac address validity)

Version 3.6.0b2
(released 10 June 2010)

  * LP#567840 (missing alertmsg.conf for cisco AP trap)
  * LP#588270 (Error: 'column "to_intefaceid" of relation "swp_netbox" does not
               exist' in getBoksMacs)
  * LP#588669 (Switch port statistics are lost on upgrade to NAV 3.6.0b1)
  * LP#588676 (migrate_cricket.py says "No such file", with no indication of
               what file is missing)
  * LP#588700 (snmptrapd dies when using psycopg 2.0.7)
  * LP#588742 (pysnmp2 and pysnmp-se conflict)
  * LP#589087 (getBoksMacs error: column "swportid" does not exist)
  * LP#589597 (ipdevpoll not installed during regular make install)
  * LP#590747 (ipdevpoll leaks memory)
  * LP#591244 (ipdevpoll idles in transactions)

Version 3.6.0b1.1
(released 26 May 2010)

 An update to the b1 release with corrections to the database schema
 initialization and upgrade scripts, some of which were missing from the
 previous release.

 Bugfixes:

   * LP#585535 (manage.sql script broken in 3.6.0b1)
   * LP#585539 (DB upgrade script missing from 3.6.0b1)

Version 3.6.0b1
(released 21 May 2010)

#####################################################################
##  WARNING  WARNING  WARNING  WARNING  WARNING  WARNING  WARNING  ##
#####################################################################
##                                                                 ##
## This release makes substantial changes to the NAV database. If  ##
## you are upgrading from a previous release you also need to      ##
## upgrade your database schema. For information on how to upgrade ##
## the database schema, please take a look in                      ##
## doc/sql/upgrades/README . See also the release NOTES for more   ##
## upgrade info.                                                   ##
##                                                                 ##
#####################################################################

 New features and improvements:

  * Main SNMP collector rewritten from scratch, using Python.  The new design
    specifically avoids Cisco-centric assumptions, and should improve equipment
    support over time.

  * Various improvements to the data model:

    - All interfaces are now registered in the same table.  Switch ports have
      switch port numbers, while router ports have (layer 3) IP addresses
      attached.  Interfaces of seemingly other categories are also registered.

    - Allows interfaces to relate directly to an IP device.  This also means
      that NAV will no longer create fake modules for chassis-only devices.

    - Modules are now identified by textual names, not integers.  This is to
      support vendors that do not necessarily number modules.

  * MailIn, a framework for parsing e-mail alerts from third party systems and
    injecting events into NAV's event and alert queue.

  * Enhanced report tool flexibility.  Reports now support any valid
    PostgreSQL statement.

  * The report tool can now export results to downloadable CSV files.

  * Added a simple availability report summarizing all downtime during the last
    month.

  * Ignoring resolved alerts is now supported when queueing alerts in an alert
    profile.

  * The defunct device management tool has been replaced by a pure Device
    history tool.

  * The IP Info tool has been merged into the IP Device Info tool.

  * The Machine Tracker has been rewritten using Django.

  * Makecricketconfig has been rewritten in Python, and allows for more
    flexibility in configuring Cricket for statistics collection.

  * forgetSQL and psycopg1 dependencies have been removed.

 Bugfixes:

  * LP#483524 (Arnold: Make mistaken enabling of ports less likely)
  * LP#425700 (Arnold mac-search)
  * LP#411817 (logengine shouldn't delete messages on every run)
  * LP#393471 (Maintenance engine does not post on event queue)
  * LP#333208 (Unable to rename parent organizations)


Version 3.5.6
(released 07 April 2010)

Bugfixes:

  * LP#538001 (Inconsistency in ARP records)
  * LP#540213 (Confusing debug output in Alert Profiles)
  * LP#451933 (getBoksMacs SQL error: "insufficient data left in message")
  * LP#390577 (Wrong network sort order in prefix report)
  * LP#550738 (createdb.sh fails to set schema search path)
  * LP#551499 (Cricket cron job fails when using default autconf settings)

Version 3.5.5
(released 16 February 2010)

Bugfixes:

  * LP#383854 (Netmap RRD-values does not look for high speed data)
  * LP#390606 (Radius-GUI menu-tabs doesn't show)
  * LP#392475 (No such file or directory: '/etc/nav/rrdBrowser.conf')
  * LP#395091 (cleanrrds.pl does not support timeformat from gfind)
  * LP#395185 (Adding new components to a existing maintenance task forces you
               to create a new task)
  * LP#410168 (Alert Profiles crashes on filter deletion)
  * LP#412996 (Invalid Reports URL after login)
  * LP#416833 (Switch port report's links to machinetracker are faulty)
  * LP#419750 (Multiple Cheetah templates fail to compile due to wrong
               encoding)
  * LP#436589 (Radius link to session-details lead to wrong session)
  * LP#450279 (UnboundLocalErrors cause smsd crash)
  * LP#485725 (uninettmaildispatcher plugin throws python NameError on SMTP
               server error)
  * LP#485785 (Alertengine requires SMTP server on localhost)
  * LP#492188 (Missing 404.html - Django error in NAV-3.5.4)
  * LP#494036 (AlertEngine does not handle inconsistent database state)
  * LP#515400 (Jabber dispatcher blocks due to hanging jabber-server blocking
               alertengine)
  * LP#520505 (Alertengine reinitialises handlers for every send)

Version 3.5.4
(released 14 May 2009)

Regressions:

  * LP#376430 (Web login fails under Python >= 2.5)


Version 3.5.3
(released 13 May 2009)

New feature:

  * getBoksMacs (the camlogger) will attempt to retrieve the list of active
    VLANs on a Cisco device directly, to ensure it has an updated and accurate
    list of separate forwarding databases.  This should mostly solve the
    problem described in the currently last question of the NAV FAQ.

Bugfixes:

  * LP#276248 (Small css rendering bug in MachineTracker)
  * LP#324769 (netmap: lines do not terminate on the router)
  * LP#338638 (DC service checker doesn't work)
  * LP#338649 (DNS service checker doesn't work)
  * LP#338715 (RPC service checker doesn't work)
  * LP#338725 (SMB service checker doesn't work)
  * LP#341575 (ipdevinfo service list crashes)
  * LP#344140 (dnsMismatch shown as Downtime in IP Device Info)
  * LP#345783 (IP Device Availability shown as N/A, should be 100%)
  * LP#345853 (DataIOExceptions from Netmap when using Windows)
  * LP#347226 (AlertEngine mailbombs: AlertQueueMessage matching query does
               not exist)
  * LP#347776 (logengine crash on log messages with years in their timestamps)
  * LP#348853 (AttributeError on Alert Profiles permissions page)
  * LP#348892 (AlertEngine fails to confirm SMS privilege for non-admin users)
  * LP#351499 (Advanced search in reports crashes in Internet Explorer)
  * LP#352236 ("Delete selected" button on My SMS page, but there's nothing to
               delete.)
  * LP#352316 (Servicemon dies without a trace)
  * LP#353121 (No alert information when alerttype is missing from
               alertmsg.conf)
  * LP#366032 (Service availability shown as N/A, should be 100%)


Version 3.5.2
(released 17 March 2009)

 Security fixes:

  * LP#340516 (XSS on login-page)
  * LP#340542 (Possible XSS in Arnold)

 Bugfixes:

  * LP#285349 (ranked stat should include router ports)
  * LP#285352 (ranked stat sysuptime does not provide link to cricket)
  * LP#319590 (Cannot delete quarantine vlans in Arnold)
  * LP#319594 (Duplicate quarantine vlans can be registered in Arnold)
  * LP#334789 (Arnold crash when enabling missing port)
  * LP#341099 (Most alerts queued for daily or weekly dispatch are
               never dispatched)
  * LP#341561 (Servicemon crashes when service checker init fails)
  * LP#341617 (DummyChecker crashes servicemon in NAV 3.5.1)
  * LP#341619 (PostgreSQLChecker crashes servicemon in NAV 3.5.1)
  * LP#341733 (Multiple simultaneous pping processes)

Version 3.5.1
(released 09 March 2009)

Bugfixes:

  * LP#285362 (netmap: link to ipdevinfo port view on links)
  * LP#290192 (getBoksMacs syntax error SQLExceptions)
  * LP#322328 (Netmap backend fails when nav session id is missing)
  * LP#323087 (Parsing of VLAN routing interfaces is case sensitive)
  * LP#328451 (snmptrapd idles in db transactions)
  * LP#328544 (a hyphen in the organisation name results in an exception in
               useradmin)
  * LP#328959 (AlertEngine errormail storm on empty alert address)
  * LP#330058 (TypeError in IP Device Info)
  * LP#330062 (NullPointer and DataIOExceptions from Netmap)
  * LP#330425 (Undocumented dependency to python-xmpp)
  * LP#330426 (AlertEngine mailbombs admin on plugin failure)
  * LP#330436 (AlertEngine Jabber plugin crashes on missing config)
  * LP#330464 (Alerts sent outside of timeperiod)
  * LP#330513 (NameErrors in t1000.py)
  * LP#330914 (ipdevinfo crashes when room or org id contains spaces)
  * LP#330981 (SMTP service checker effectively DOSes SMTP server)
  * LP#335326 (Multiple simultaneous servicemon processes)
  * LP#335412 (Missing port number results in no Cricket stats for port)
  * LP#335462 (Status page crashes under PostgreSQL 8.3)
  * LP#335474 (Duplicate alerts sent to same address)
  * LP#337220 (smsd and snmptrapd don't clean up their pidfiles)
  * LP#337694 (radiusparser crash with UnboundLocalError)
  * LP#338254 (AlertEngine crashes when profile with queued alerts is
               deactivated)


Version 3.5.0
(released 22 January 2009)

  * LP#294191 (Useradmin and Userinfo gives Page not found (404))
  * LP#300649 (snmptrapd logs crash as normal exit)
  * LP#300657 (snmptrapd crashes while parsing a trap)
  * LP#302740 (autoenable in Arnold is not working)
  * LP#303120 (Machine Tracker switch search by IP address produces
               erroneous results)
  * LP#308943 (Quarantine VLAN dropdown list does not appear)
  * LP#309287 (Attempt to move or delete filter in filter group
               crashes Alert Profiles)
  * LP#309290 (Attempt to confirm filter expression deletion does not
               work)
  * LP#309703 (Freetext search in maintenance does not work with IE)
  * LP#315380 (No SMS alerts sent in NAV 3.5.0b3)
  * LP#316281 (snmptrapd crashes on SIGHUP signal)
  * LP#317028 (Undocumented dependency to pyrad)
  * LP#317413 (Missing argument to changePortStatus in arnold library)

Version 3.5.0b3
(release 04 December 2008)

#####################################################################
##  WARNING  WARNING  WARNING  WARNING  WARNING  WARNING  WARNING  ##
#####################################################################
##                                                                 ##
## This release makes changes to the NAV database. If you are      ##
## upgrading from a previous release you also need to upgrade your ##
## database schema. For information on how to upgrade the database ##
## schema, please take a look in doc/sql/upgrades for more         ##
## information.  See also the release NOTES for upgrade info.      ##
##                                                                 ##
#####################################################################

 Bugfixes:

  * LP#285360 (netmap: interfaces swapped in popup view)
  * LP#285361 (netmap: use domain_suffix for shorter names)
  * LP#286922 (Netmap displays layer 2 links as layer 3 links)
  * LP#291551 (Alerts queued for daily dispatch are never sent)
  * LP#293519 (Radius accounting log search crashes on blank username
               or iprange)
  * LP#293531 (ipdevinfo does not redirect directly to ipdevice when
               domain_suffix is not given)
  * LP#293624 (AlertEngine crashes with UnboundLocalError for local
               variable 'num_sent_alerts')
  * LP#294075 (Alter the popup text order on ports in ipdevinfo)
  * LP#294191 (Useradmin and Userinfo gives Page not found (404))
  * LP#294578 (AlertEngine crashes with UnboundLocalError for local
               variable 'queued_alerts')
  * LP#294590 ("connected to" missing from GSW port details in ipdevinfo)
  * LP#298034 (ipdevinfo crash on missing availability stats)
  * LP#298039 (3.5 sql upgrade script does not flush old alerts from db)
  * LP#299851 (Cannot view public filters and filter groups)
  * LP#300449 (Make metanav and launchpad links more accessible)
  * LP#302412 (Add link from alert queue to alerts table)
  * LP#303967 (AlertEngine crash: global name 'TimePeriod' is not defined)
  * LP#303969 (AlertEngine crash: AlertEngine crash: object has no
               attribute 'timperiod_set')
  * LP#303977 (navTemplate.py missing from NAV 3.5 betas)
  * LP#305159 (Report advanced search form cannot be opened)


Version 3.5.0b2
(released 03 November 2008)

#####################################################################
##  WARNING  WARNING  WARNING  WARNING  WARNING  WARNING  WARNING  ##
#####################################################################
##                                                                 ##
## This release makes changes to the NAV database. If you are      ##
## upgrading from a previous release you also need to upgrade your ##
## database schema. For information on how to upgrade the database ##
## schema, please take a look in doc/sql/upgrades for more         ##
## information.  See also the release NOTES for upgrade info.      ##
##                                                                 ##
#####################################################################

 New features and improvements:

  * Radius accounting module added.  Enables NAV to store accounting logs from
    FreeRADIUS servers in the database, and search this data in the web
    interface.

  * HP SwitchStack support removed.  This functionality would cause much grief
    for those who have non-SwitchStack devices from HP.  See release NOTES for
    more information about migrating to this version if you monitor HP
    devices.

  * The report tool now displays the timestamp of report results.  This
    enables the user to see whether the results are retrieved live or from the
    report cache.  The cache is now also invalidated immediately if the report
    configuration files are changed.

 Bugfixes:

  * LP#273030 (getDeviceData crashes with ConcurrentModificationException)
  * LP#276225 (Local reports crash)
  * LP#276230 (Report name missing from automated report list)
  * LP#276246 (Report's advanced search form cannot be closed)
  * LP#277569 (Duplicate result rows in Machine Tracker)
  * LP#280145 (getDeviceData and eventEngine stop working after PostgreSQL
               disconnect)
  * LP#283102 (ARP records are wrongly associated with scope/static/reserved
               prefixes)
  * LP#284939 (AlertEngine resends alerts over and over)
  * LP#284950 (AlertEngine re-sends SMS messages indefinitely)
  * LP#284952 (AlertEngine logs are too verbose at loglevel INFO)
  * LP#285328 (ipdevinfo crashes with TypeError traceback)
  * LP#285331 (Duplicate RRD file references)
  * LP#286309 (Add new subscription should check for missing alertaddres and
               filtergroups)
  * LP#287434 (DEFAULT_FROM_EMAIL setting missing from nav.conf example)
  * LP#289823 (AlertEngine idles in transactions)
  * LP#289825 (AlertEngine eats RAM)

 
Version 3.5.0b1
(released 07 October 2008)

#####################################################################
##  WARNING  WARNING  WARNING  WARNING  WARNING  WARNING  WARNING  ##
#####################################################################
##                                                                 ##
## This release makes substantial changes to the NAV database. If  ##
## you are upgrading from a previous release you also need to      ##
## upgrade your database schema. For information on how to upgrade ##
## the database schema, please take a look in                      ##
## doc/sql/upgrades/README . See also the release NOTES for more   ##
## upgrade info.                                                   ##
##                                                                 ##
#####################################################################

 Launchpad.net has replaced SourceForge.net as NAV's project site
 provider.  All bug/feature number references from here on are
 prefixed with 'LP#'.

 New features and improvements:

  * The four NAV databases are merged into a single database.

  * IP Device Center is replaced by IP Device Info, written from
    scratch using Django.
  
  * Alert Profiles, user admin, user info and network explorer web
    tools rewritten from scratch using Python/Django.

  * AlertEngine har been rewritten from scratch using Python.

  * Netmap replaces the old Traffic Map solution.

  * Tomcat and PHP are no longer needed by NAV.

  * The report tool now supports local site reports using
    report.local.conf, while the report.conf distributed with NAV can
    be kept untouched.

  * Reports can now be configured to display column sum totals.

  * All available reports can now be listed, so they'll be available
    even if someone forgot to update the front.html configuration
    file.

  * More flexible location/room/device lookups and selects in the
    maintenance and device management interfaces.

  * LP#258331 (Warn user when port activity interval is larger than
               the actual data set)
  * LP#258340 (Additional information on switch ports)
  * LP#263610 (List more info about SRVs)
  * LP#263897 (Add a duplex mismatch report)
  * LP#263899 (Add a spanning tree blocked ports report)

 Bugfixes:

  * LP#262301 (Machine tracker links to ipdevinfo using wrong sysname
               for old records)
  * LP#258304 (Bug in color legend, browse/activity port view)


Version 3.4.4
(released 29 October 2008)

 Bugfixes:

  * LP#263931 regression (Status subsystem crashes when there are custom 
              status page preferences)
  * LP#273030 (getDeviceData crashes with ConcurrentModificationException)
  * LP#273866 (servicemon potentially crashes during NTP clock adjustments)
  * LP#277569 (Duplicate result rows in Machine Tracker)
  * LP#280145 (getDeviceData and eventEngine stop working after PostgreSQL
               disconnect)
  * LP#283102 (ARP records are wrongly associated with
               scope/static/reserved prefixes)


Version 3.4.3
(released 16 September 2008)

#####################################################################
##  WARNING  WARNING  WARNING  WARNING  WARNING  WARNING  WARNING  ##
#####################################################################
##                                                                 ##
## This release fixes bugs in the NAV database. If you are         ##
## upgrading from a previous release you also need to upgrade your ##
## database schema. For information on how to upgrade, see the     ##
## release NOTES and the contents of doc/sql/upgrades for more     ##
## information.                                                    ##
##                                                                 ##
#####################################################################

 Bugfixes:

  * LP#262303 (Searching an entire IPv6 subnet hangs the Machine Tracker)
  * LP#262296 (Remove obsolete cricketoids.txt)
  * LP#262287 (Arnold SyntaxWarning: name 'manage' is assigned to before
               global declaration)
  * LP#263931 (Status subsystem crashes when there are custom status page
               preferences)
  * LP#264226 (AttributeError: 'NoneType' object has no attribute 'save')
  * LP#264690 (report template loads deprecated javascript which slows down
               page loading)
  * LP#264318 (Make NAV use PySNMPv2 on Ubuntu Hardy)
  * LP#264731 (unrecognizedCDP report fails on PostgreSQL 8.3)
  * LP#258271 (unwanted static option in prefix in edit db)
  * LP#260330 (Error in 3.4.2.sql)
  * LP#258282 (smsd only logs to stderr before forking)
  * LP#258283 (smsd runs happily along with no configured dispatchers)
  * LP#264274 (Status preference page reloads every 30 seconds)

Version 3.4.2
(released 01 August 2008)

#####################################################################
##  WARNING  WARNING  WARNING  WARNING  WARNING  WARNING  WARNING  ##
#####################################################################
##                                                                 ##
## This release fixes bugs in the NAV database. If you are         ##
## upgrading from a previous release you also need to upgrade your ##
## database schema. For information on how to upgrade the database ##
## schema, please take a look in doc/sql/upgrades for more         ##
## information.  See also the release NOTES for upgrade info.      ##
##                                                                 ##
#####################################################################

 Bugfixes:

  * SF#1805509 (EditDB says: Unsupported SNMP protocol version: 0)
  * SF#2023345 (Errors in manage.sql)
    - This fix requires manual intervention; must run SQL script
      doc/sql/upgrades/3.4.2.sql
  * SF#2031154 (Report pages load unnormally slow)
  * Various small fixes to the Netmap beta/preview.

Version 3.4.1
(released 15  July 2008)

 Bugfixes:

  * SF#1967784 (Cheetah 2.0.1 errors on some templates in NAV 3.4)
  * SF#1967947 (Building NAV 3.4.0 for packaging fails on Netmap)
  * SF#1990664 (IP Device info crashes)
  * SF#1991654 (Many PHP errors in AlertProfiles under PHP5)
  * SF#1992863 (Arnold presents wrong ports when detentioning)
  * SF#2008627 (IP scope matrix crashes in NAV 3.4)
  * SF#2014809 (UnicodeDecodeError in IP Device Info)
  * SF#2016635 (Status page crashes under PostgreSQL 8.3)
  * SF#2017947 (Maintenance engine crashes under PostgreSQL 8.3)
  * SF#2018505 (Register device RMA crashes)
  * SF#2018579 (Messages RSS feed crashes)

 Also includes various small updates to the Netmap preview version.


Version 3.4.0
(released 16 May 2008)

#####################################################################
##  WARNING  WARNING  WARNING  WARNING  WARNING  WARNING  WARNING  ##
#####################################################################
##                                                                 ##
## This release makes changes to the NAV database. If you are      ##
## upgrading from a previous release you also need to upgrade your ##
## database schema. For information on how to upgrade the database ##
## schema, please take a look in doc/sql/upgrades for more         ##
## information.  See also the release NOTES for upgrade info.      ##
##                                                                 ##
#####################################################################

 New features and improvements:

  * IPv6 prefixes are collected.

  * Router IPv6 neighboring caches are now collected and made
    searchable in the Machine Tracker.

  * IP address matrix report rewritten to also support IPv6 address
    ranges.

  * New Netmap preview included.

  * New IP Device Info preview included.

  * arplogger (iptrace) has been reimplemented as a getDeviceData
    plugin.  Starting/stopping iptrace is no longer possible with the
    nav command.

  * Advanced report search form can be opened/closed without reloading
    the entire report page (requires Javascript-enabled browser)

  * More flexible configuration of LDAP authentication allows more
    ways to organize objects in LDAP servers.  Now also allows TLS
    encryption of LDAP connections.

  * Machine tracker now links to IP Device Info for individual ports
    found in searches.

  * Specific prefixes can now be ignored by getDeviceData based on
    configuration file setting.

 Bugfixes:

  * SF#1680011 (User admin panel crashes with orgid > 10 chars)
  * SF#1702800 (The IP Device Center does not properly flag disabled ports)
    This was a regression fix.
  * SF#1707993 (Character encoding problems in Cricket configuration)
  * SF#1716297 ("PSQLException: The column name prefixid not found" in gDD)
  * SF#1949567 (eventEngine posts duplicate alert for duplicate start event)
  * SF#1954786 (makecricketconfig.pl does not escape descriptions)


Version 3.3.3
(released 14 March 2008)

#####################################################################
##  WARNING  WARNING  WARNING  WARNING  WARNING  WARNING  WARNING  ##
#####################################################################
##                                                                 ##
## This release makes changes to the NAV database. If you are      ##
## upgrading from a previous release you also need to upgrade your ##
## database schema. For information on how to upgrade the database ##
## schema, please take a look in doc/sql/upgrades for more         ##
## information.  See also the release NOTES for upgrade info.      ##
##                                                                 ##
#####################################################################

 Bugfixes:

  * SF#1897681 (Wrong traffic counters used on Juniper devices)
  * SF#1899431 (ARP records munged on router or prefix removal)
  * SF#1899476 (CAM records munged on netbox removal)

Version 3.3.2
(released 10 December 2007)

 Bugfixes:

  * SF#1831074 ("Value %r not a number" in IP device center)
  * SF#1847738 (t1000 uses wrong field in database for fetching module)
  * SF#1847772 (No switch ports in IP Device Center for some switches)
  * SF#1847776 (Arnold blocks wrong switch ports on some HP switches)
  * SF#1847934 (Compile error in FrontpageTemplate.tmpl using old Cheetah)

Version 3.3.1
(released 08 November 2007)

 Bugfixes:

  * SF#1550393 (HW/SW/FW versions flipping back and forth on devices)
  * SF#1811548 (Wrong results in port activity view in IP Device Center)
  * SF#1812189 (NAV says no cam table support for many switches)
  * SF#1815618 (ERROR: relation "arp" does not exist in manage.sql)
  * SF#1815756 (Service status matrix has become cluttered in NAV 3.3.0)
  * SF#1822583 (Crazy numbers in ranked statistics)
  * SF#1822650 (snmptrapd is unable to load any handler modules)
  * SF#1822651 (snmptrapd loads plugins only when traps are received)
  * SF#1822731 (snmptrapd fails with a TypeError)
  * SF#1822760 (Browsing service details fails with PostgreSQL >= 8.2)
  * SF#1828136 (arplogger closes all arp records from non-responsive routers)

Version 3.3.0
(released 01 October 2007)

#####################################################################
##  WARNING  WARNING  WARNING  WARNING  WARNING  WARNING  WARNING  ##
#####################################################################
##                                                                 ##
## This release makes changes to the NAV database. If you are      ##
## upgrading from a previous release you also need to upgrade your ##
## database schema. For information on how to upgrade the database ##
## schema, please take a look in doc/sql/upgrades for more         ##
## information.                                                    ##
##                                                                 ##
#####################################################################

 New features and improvements:

  * Plugin-based SNMP trap reception daemon.  Comes ready with plugins
    for LINKUP/LINKDOWN traps and association traps from Airespace
    equipment (Cisco WLAN Controllers).

  * Greatly improved browsing and searching of device history in
    device management web tool.

  * Redesigned web interface to make it more concise.

  * Switch port numbers replaced by interface names as identifiers in
    all parts of the interface, including the Machine Tracker.

  * IP Device Center now has a tab to display router ports on modules,
    and also has detail views for router ports.

  * SF#1556369 (Support machine tracker switch searches by IP address).

  * Status page automatically refreshes every 30 seconds.

  * Logengine can now parse syslog files using a user defined
    character set (whereas it would previously choke on non-ASCII
    Latin-1 characters being inserted in the database).

 Bugfixes:

  * SF#1733239 (SQL character encoding errors in logengine)
  * SF#1750311 (Status subsystem crashes under mod_python 3.3.1)
  * SF#1733356 (Alert profile filters based on subcategory do not work)
  * SF#1660467 (Status Page crashes when box is down/on maintenance)
  * SF#1742713 (Messages retains db connections between browser requests)
  * SF#1739532 (l2trace crashes with traceback when searching by dns name)
  * SF#1702676 (EditDB assumes all SNMP devices can speak SNMPv1)
  * SF#1724688 (Missing quotes in arnold.pl)
  * SF#1798698 (PSQLException: This statement has been closed)
  * SF#1792351 (No traffic map load data with PostgreSQL 8.2.x)
  * SF#1801886 (getBoksMacs throws SQLExceptions for LLDP-enabled devices)

 Also various other small bugfixes and improvements.

Version 3.2.2
(released 01 May 2007)

 Bugfixes:

  * SF#1550393 (Hardware version flipping back and forth on devices)
  * SF#1588465 (moduleState quarantine does not work)
  * SF#1669763 (Port numbers are wrong on CatOS switches)
  * SF#1669975 (Cisco VLAN interfaces are not properly ignored as swports)
  * SF#1675508 (getDeviceData produces OutOfMemoryErrors and freaks out)
  * SF#1680004 (EditDB crashes when adding a room that already exists)
  * SF#1681256 (t1000.pl refers to non-existant database fields)
  * SF#1689137 (The OID tester ignores responses with empty strings)
  * SF#1697527 (NAV daemons don't properly re-open log files on SIGHUP)
  * SF#1699058 (The SMS daemon dies on temporary dispatcher failures)
  * SF#1699068 (smsd/gammu doesn't see that SMS was successfully sent)
  * SF#1702800 (The IP Device Center does not properly flag disabled ports)
  * SF#1677074 (Router temperature over 300M degrees Celsius in Cricket)
  * SF#1702860 (EditDB crashes when attempting to add a service)
  * SF#1661395 (SMSD's BoostDispatcher crashes)
  * SF#1704164 (Confusing label "Last seen on switch" in IP info center)

 Also various other small improvements.

Version 3.2.1
(released 16 February 2007)

 Bugfixes:

  * SF#1661327 (Makecricketconfig uses 64-bit counters where not supported)
  * SF#1660516 (eventEngine does not work in NAV 3.2.0)
  * SF#1649947 (My SMS crashes if user has no sms alert address)
  * SF#1661381 (SMSD's database queue fails with SQL syntax error)

Version 3.2.0
(released 02 February 2007)

#####################################################################
##  WARNING  WARNING  WARNING  WARNING  WARNING  WARNING  WARNING  ##
#####################################################################
##                                                                 ##
## This release makes changes to the NAV database. If you are      ##
## upgrading from a previous release you also need to upgrade your ##
## database schema. For information on how to upgrade the database ##
## schema, please take a look in doc/sql/upgrades for more         ##
## information.                                                    ##
##                                                                 ##
#####################################################################

 New features and improvements:

  * New messages and maintenance web tools, rewritten from scratch, replace the
    old messages system. The maintenance tool features a calendar for ease of
    use.

  * SMS Daemon rewritten in Python, now extensible with dispatcher plugins.
    Existing plugins for Gammu, Boost Communications (www.boostcom.no) and
    e-mail gateways.

  * New link from alert profiles enables users to see their own SMS queues.

  * More information and links in the IP Device Browser. Among other things:
    New color for 10gig ports, displays serial number, displays software
    version and displays "first discovered by NAV" time.

  * Full description (ifAlias) string now stored for gwports too.

  * All reports have been revised.  A new report lists unrecognized CDP
    neighbours seen by NAV.  Reports now display 1000 rows per page by default,
    instead of 100.

  * The status page now shows devices and services on maintenance.

  * A new tool to show ranked statistical data collected by NAV/Cricket.
    Useful for checking which routers/switches have the highest CPU
    utilization, which interfaces have the most traffic, etc.

  * NAV now configures Cricket to utilize 64-bit traffic counters where
    applicable, preventing counter wrap-around problems for saturated links and
    reducing collection frequency for gigabit interfaces from once a 1 minute
    to once every 5 minutes.

  * Room IDs can now be changed in EditDB

  * The OID tester component of getDeviceData now runs faster, by not issuing
    unnecessary indexed community snmp queries.

  * New About-page in web interface.

  * HTML templates restructured, much of the web interface will now validate as
    XHTML 1.0 Transitional.

  * NAV installation can now properly report its own version number.

  * JVM options can now be configured individually for Java bases subsystems in
    nav.conf.  Java subsystems can now also be configured to use an alternate
    JVM installation using the JAVA_HOME variable in nav.conf.

  * Cleaned up output from nav start/stop/status commands, to increase
    legibility.

  * Removed gDD dependency on the system's /usr/bin/host program.

  * Arplogger now ignores routers that are known to be down, instead of spewing
    SNMP query errors by e-mail.

  * IP Devices can now be deleted directly from the Edit IP Device form in
    EditDB.

  * Nice, new icons for several web tools, now with SVG source files.

 Bugfixes:

  * Many SQL errors related to missing tables in FROM clauses fixed.

  * Fixed bug #1551839 (Cannot change IP address in EditDB)
  
  * Fixed bug #1602315 (EditDB crashes when attempting to delete rooms in use)

  * Fixed bug #1643321 (EditDB crashes when entering invalid IP address)

  * Fixed bug which crashed EditDB when devices returned SNMP Integer values as
    serial numbers.

  * Arnold now properly blocks switch ports on HP equipment.

  * Changed inefficient hash indexes which caused the logengine (syslog
    analyzer) to run extremely slowly and PostgreSQL to run up an insane server
    load.

  * Fixed bug that occurred spuriously, causing the Prefix Matrix to believe an
    entire network scope was a subnet on its own.

  * makecricketconfig.pl would set strange umask values when writing
    cricket-config, which would cause permission problems and possibly make
    graphs disappear from the Cricket web interface.

  * ... and various other small bugs.


Version 3.1.1
(released 08 November 2006)

 Security fixes:

 * The session mechanism of the web interface contained a potential directory
   traversal vulnerability.  A mitigating factor was that an attacker would
   first need write access to the local file system of the NAV server.  The
   vulnerability was discovered by Jim Gallacher, and is similar to a
   vulnerability discovered in mod_python:
   http://issues.apache.org/jira/browse/MODPYTHON-135

 Bugfixes:

 * getDeviceData no longer attempts to map Cisco submodules into NAV's data
   model.  This solves several Cisco related module problems.

 * Any module without switch ports would erroneously be detected as down when
   the module monitor ran single handedly.  Typically, they would stay marked
   as down for five hours, go up for one hour, then down again for another
   five (#1583453).

 * getDeviceData threads working with equipment that enabled VLANs above 1023
   would crash, causing incomplete information to be collected from these
   devices..  It no longer crashes, but NAV still will not properly support
   more than 1024 vlans (#1518783)

 * getDeviceData should no longer generate repeated, incorrect
   deviceHwVerChanged alerts for HP equipment (#1550393).

 * Fixed bug that would cause a getDeviceData collector thread to crash when a
   device appeared not to support the ifHighSpeed OID.

 * A couple of getDeviceData plugins had NullPointerExceptions.

 * Initial Cricket/makecricketconfig setup was botched after directory
   restructuing.  Makecricketconfig is now more flexible when locating a
   system's cricket installation, and where its config and data are placed.

 * Some SQL errors in EditDB were fixed.

 * Fixed bugs in SNMP getnext handling in EditDB.

 * Fixed an EditDB hardcoded limitation of 10 characters in an IP device's
   orgid field - the database allows up to 30 characters.

 * EditDB would crash when inserting devices that happened to return non-ASCII
   serial numbers.  Non-ASCII serial numbers are now ignored.

 * Removed code from networkDiscovery that attempted to traverse non-routed
   VLANs.  This code was not properly tested, and potentially caused several
   topology related problems.

 * Build/install errors related to Arnold were fixed.

 * A bug caused by hardcoded values in Arnold prevented it from blocking ports
   on equipment of other categories than EDGE, even if it was configured to
   allow this.

 * Status page preferences no longer crashes with a Python traceback
   (#1521695).

 * The Traffic Map admin buttons no longer disappear when the Traffic Map
   applet is reloaded (#1495566).
 
 * The traffic map would never display any load data for links on interfaces
   with spaces in their names (such as ATM interfaces on Cisco devices).

 * The "black load" syndrome of the Traffic Map has been compensated for. 

 * The cam collector would not insert port numbers in cam records unless NAV
   had collected proper ifName/ifDescr values for the ports in question.

 * The pping and servicemon processes now properly perform a double fork and
   detach completely from the controlling terminal when daemonized.  When the
   daemons had been started/restarted in an SSH session, this bug would
   sometimes cause said SSH session to hang on logout.

 * Fixed a bug which rendered NAV's Cheetah templates incompatible with
   Cheetah 2.

 * Various other small bugfixes and cosmetic changes.


Version 3.1.0
(released 30 June 2006)

#####################################################################
##  WARNING  WARNING  WARNING  WARNING  WARNING  WARNING  WARNING  ##
#####################################################################
##                                                                 ##
## This release makes changes to the NAV database. If you are      ##
## upgrading from a previous release you also need to upgrade your ##
## database schema. For information on how to upgrade the database ##
## schema, please take a look in doc/sql/upgrades for more         ##
## information.                                                    ##
##                                                                 ##
#####################################################################

 New features and improvements:

 * Arnold, a subsystem to block users' switch ports by using NAV's
   Machine Tracker data.

 * IP Information Center web tool, displays any information NAV has on
   single IP addresses.

 * Extra tab on IP Device Center to illustrate switch port usage.

 * The IP Device Center will now display a device's software version,
   and a timestamp of the last update made by getDeviceData.  

 * A "refresh" link on the IP Device Center allows the user to trigger
   a new collection run to refresh the device data.

 * l2trace web tool, enables users to trace network paths on layer
   two.

 * Autodiscovery command line tool added to contrib.  This tool will
   try to discover every managed network device within your network,
   and add them to NAV.

 * All logged in users are now considered members of the new system
   group "Authenticated Users".  Minimum privileges for authenticated
   users can be granted to this group.

 * Password hashes stored in the account database are now salted, for
   slightly enhanced security.

 * NAV now supports reading interface speeds from the ifHighSpeed OID,
   thus supporting speeds above 4.2Gbps.

 * Initial db setup now suggests creating only one database user,
   instead of the previous two.

 Bugfixes:

 * Dependency on pysnmp=3.3.5 (the unstable dev branch) has been
   removed, please downgrade to pysnmp 2.

 * EditDB no longer crashes when adding devices that report duplicate
   serial numbers.

 * AlertEngine would crash when concatenating several queued alerts
   into one SMS message.

 * AlertEngine would, under certain circumstances, not delete a user's
   queued alerts, resulting in constant retransmission of the same
   queued alerts.

 * Some improved debug logging in AlertEngine.

 * DNS lookups in getDeviceData are slightly more robust.

 * The cam logger now runs 4 times an hour, as opposed to once every
   hour, which was not a very good default.

 * Missing Traffic Map icons were added.

 * Machine Tracker would crash when doing DNS lookups on inactive host
   searches (#1509944).

Version 3.0.1
(released 28 April 2006)

 Security fixes:

 * The report interface failed to properly sanitize user input,
   potentially allowing for SQL injections.

 Bugfixes:

 * Some modules import python profiling modules that aren't always
   part of the standard distribution.

 * pping would crash if there was no route to a host.

 * SQL Errors in the server and trunked core switch ports reports.

 * Some devices would never be taken off maintenance.

 * The default web greeting still mentioned the word "beta"

 * The SMTP service checker didn't properly extract version
   information from all SMTP server banners.

 * Registering mixed case device names as sysnames or DNS names would
   result in dnsMismatch alerts.

 * dnsMismatch alert text would use the DNS name as both the sysname
   and DNS name values, confusing the receiver as to what the actual
   problem was.

 * getBoksMacs/mactrace would crash under specific, hard to reproduce
   circumstances.

 * There were potential syntax errors in the NAV perl API with newer
   Perl versions.

 * Some NAV processes would not gracefully close database connections
   on exit.

 * Several parts of the web interface would report InterfaceErrors if
   a database connection was temporarily dropped by the database
   server.  Please report any further occurrences of these errors.

 * Newer versions of Firefox would not properly render the table
   graphics of the web interface.

 * The machine tracker would not properly sanitize user input IP
   addresses, leading to strange errors and backtraces in the web
   interface.

 * The Alert Engine would did not delete processed entries from the
   alert queue, which caused the database table to grow indefinitely.

 * Much of the Alert Engine's debug logs were unreadable because they
   referred to many entities by their internal database IDs.
 
 * The type information shipped with NAV incorrectly specified that
   Cisco 3750 and 2970 based devices did not support the cs@vlan
   convention, thus disabling proper CAM table collection from these
   devices.

 * The HTML on the NAV login page would be sent as plain text under
   newer versions of mod_python.


Version 3.0.0
(released 16 September 2005)

 Improvements:

 * Fixed a bug in maintengine which prevented it from doing it's job when the
   database was busy/overloaded.

 * Fixed a bug in the integration between Alert Profiles (PHP) and the Cheetah
   templating system (Python), which would cause the Alert Profiles web
   interface to act up.

 * Character coding information added to all NAV-original Python programs.

 * Fixed a bug which cleared a user's password if the account editing form of
   Useradmin was submitted without changes.

 * NetworkDiscovery now only checks for closed vlans on active ports.

 * Fixed a NullPointerException in getDeviceData.

 * Fixed various problems with Cisco module/submodule translation in
   getDeviceData.

 * Fixed a AlertEngine/getDeviceData combination bug which caused AlertEngine
   to log loads of long error messages on events that lacked an alerttype
   suggestion.

 * New option to have AlertEngine log error messages to a separate error log.

 * AlertEngine now sends error alerts if an alerttype has no configured subject
   line in alertmsg.conf.

 * Added report shortcut to search for strings in prefix-netident (added to the
   front.html config file)

 * Added link from Report to the previously hidden feature "service matrix" of
   the IP Device Center (added to the front.html config file)


Version 3.0_rc2
(released 20 July 2005)

 Improvements:

 * More data for the snmpoid table, please run the new snmpoid.sql to
   ensure your system will work after an upgrade.

 * The Service Monitor's RPC plugin no longer complains loudly to
   stderr.

 * The Messages and Report web interfaces will no longer
   intermittently cross-over mysteriously.

 * The alert message texts have been updated to contain messages for
   all known alerts.

 * Overlapping time periods in an alert profile will no longer cause
   double alerts to be sent.

 * Modules that are down can now actually be found and deleted in the
   Device Management interface.

 * The Traffic Map system and Network Explorer can now be properly
   configured to run without a single NAV root directory.

 * Alert Profiles web pages now include the correct stylesheets, so it
   won't look as funny.

 * Several getDeviceData-related problems were ironed out.

 * The menu on Messages' maintenance list is no longer ugly.

 * IP devices put on maintenance will now be taken off maintenance,
   instead of remaining on maintenance forever.

 * Maintenance-scheduled IP devices can now be properly deleted from
   messages.

 * Next/previous page-links in reports will now work properly even
   when using advanced search options.  Also, advanced searching on
   database fields that contain underscores (like sw_ver) will now
   work.

 * Performance improvements in the IP Device Center.


Version 3.0_rc1
(released 09 June 2005)

#####################################################################
##  WARNING  WARNING  WARNING  WARNING  WARNING  WARNING  WARNING  ##
#####################################################################
##                                                                 ##
## This release makes changes to the NAV database. If you are      ##
## upgrading from a previous release you also need to upgrade your ##
## database schema. For information on how to upgrade the database ##
## schema, please take a look in doc/sql/upgrades for more         ##
## information.                                                    ##
##                                                                 ##
#####################################################################

 Improvements:

 * Eventengine BoxState plugin now uses a queue for boxes down in
   order to ensure that we don't send out boxdown alerts prematurely.

 * The Gwport plugin of getDeviceData has been rewritten and should
   be much more stable (less restarts of gDD necessary).

 * Most of the reports in the report generator have been optimized and
   will display much more quickly than before.

 * Various improvements to Cricket to better cope with changes. This
   should make vlanPlot display the network load more reliably.

 * Send email for boxShadow and boxSunny.

 * WLAN devices are correctly detected as being in shadow.

 * Only allow editing of prefixes where the nettype table says it's
   editable.

 * Attempt to fix several instances of bad HTML markup in the report
   generator, which would break on various browsers.

 * Attempt to get the module number of Cisco devices correct in more
   cases.

 * Handle the case of duplicate module serials in a graceful manner.

 * gDD collects data every 6 hours by default, although the default
   is only for new devices. The collection frequency can be changed by
   setting the 'frequency' field in the netboxsnmpoid table, and the
   default value can be changed in getDeviceData.conf.

 * Add option for setting the logging level for NAV subsystems in
   nav.conf.

 * Try to also discover closed / private VLANs.

 * Support for PIDs > 65535 in pping (typical on FreeBSD).

 * Add a 'monitor' thread to the cam-logger which exits the process
   if it hangs for some reason.

 * Using a separate database server has been tested and all NAV
   subsystems should now support this.


Version 3.0_beta10
(released 11 February 2005)

#####################################################################
##  WARNING  WARNING  WARNING  WARNING  WARNING  WARNING  WARNING  ##
#####################################################################
##                                                                 ##
## This release makes changes to the NAV database. If you are      ##
## upgrading from a previous release you also need to upgrade your ##
## database schema. For information on how to upgrade the database ##
## schema, please take a look in doc/sql/upgrades for more         ##
## information.                                                    ##
##                                                                 ##
#####################################################################

 Improvements:

 * gDD now makes sure to give priority to new devices when its work
   load with old devices is high.
 * gDD now refers to IP Devices by sysname in its logs, making it
   easier to track its actions when reading the logs.
 * gDD now correctly updates the netident of elinks.
 * gDD will now also attempt to extract software version information
   from a device's sysDescr OID (also collects sw_ver for the device
   itself, and not just its modules).
 * A bug that prevented the service monitor's LDAP plugin from
   functioning from time to time was fixed.
 * Router ports that are administratively down are removed from NAVdb
   by gDD.
 * The report generator now supports multi-line and complex SQL
   queries.
 * The SQL queries of the netbox, gw, sw, edge and wlan reports were
   optimized for speed.

 Additions:

 * gDD will now collect memory information from devices.


Version 3.0_beta9
(released 21 January 2005)

 User-visible changes:
 
 * For performance reasons, the WestHawk Java SNMP library has been
   discarded in favor of Java SNMP, which has a nice GPL license and
   doesn't hog resources by creating lots of threads.
 * Machine tracker searches have been redone to be more like in NAV 2,
   due to the complexity of automatic attempts at correlating CAM and
   ARP records.1
 * Makecricketconfig should now generate correct interface
   descriptions for router interfaces in Cricket.
 * The previously disabled Server statistics support of
   Makecricketconfig has ben re-enabled and fixed.
 * Start/stop scripts now use "su -" when switching from root to
   navcron, to reset the environment before starting processes.  This
   may have adverse effects if root has his/her environment variables
   set to locate NAV libraries while the navcron user doesn't.
 * The report system should now correctly count the number of gwports
   registered for a device in NAVdb.
 * Edit database no longer throws exceptions if NAVdb contains
   organizations without descriptions.
 * The default priorities of the web tools have been adjusted.
 * getDeviceData should no longer come out of sync with NAVdb, as it
   no longer works on a memory cache of the NAVdb.
 * getDeviceData no longer deletes prefixes of the 'scope' type (which
   makes the prefix matrix of the Report system work again).
 * Improvements to the module monitor of getDeviceData.
 * Load data is now available in the Traffic map.

Known bugs in this version:

 * getDeviceData will at times seemingly "forget" some IP devices and
   stop retrieving updated information from them.  Until this has been
   fixed, this can be worked around by restarting getDeviceData,
   either on a regular basis, or when inconsistencies between NAVdb
   and the real world are seen.


Version 3.0_beta8
(released 08 November 2004)

#####################################################################
##  WARNING  WARNING  WARNING  WARNING  WARNING  WARNING  WARNING  ##
#####################################################################
##                                                                 ##
## This release makes changes to the NAV database. If you are      ##
## upgrading from a previous release you also need to upgrade your ##
## database schema. For information on how to upgrade the database ##
## schema, please take a look in doc/sql/upgrades for more         ##
## information.                                                    ##
##                                                                 ##
#####################################################################

 User-visible changes:
 * Encoding info has been added to several python modules, to make
   newer versions of Python stop complaining about PEP 0263.  But
   there are probably more modules that need these changes.
 * Attempting to stop not running cron services using the nav command
   will no longer yield a Python exception.
 * Alert profiles containing time periods spanning across midnight
   will now work.
 * Interface names containing more than one forward slash now work
   with makecricketconfig.
 * Added config file cricket-views.conf to define which views
   makecricketconfig will create.
 * Several editdb crash bugs were fixed.
 * Default set of reports (report.conf) were bugfixed.
 * MachineTracker had a serious design flaw in its primary SQL
   statement, which would cause arbitrary and erroneous search result.
   The automatic combination of arp and cam data should now be more
   accurate.
 * When there are no active messages, the annoying "No Found" message
   is no longer displayed on the home page.
 * Some missing icons have been added, and new icons for some tools.
 * Some strange errors on the web were due to small differences in
   mod_python versions used on Apache 1.3 and Apache 2, the ones that
   have been found have been fixed.
 * Tremendous amount of fixes related to the getDeviceData collection
   system, more accurate collection of module information and module
   state, detection of replaced netboxes, etc.
 * Errors in getDeviceData and missing constraints in the database
   would sometimes cause several netboxes and/or several modules to
   refer to the same device and serial number (which is supposed to be
   impossible).  This has been fixed.
 * Improvements to vlanPlot layout, including links to IP device
   center and Network Explorer.  Will now also display an error
   message when contact cannot be establishwith the vPServer, whereas
   previously it would only present a blank screen.
 

Version 3.0_beta7
(released 21 July 2004)

 Changelog for version 3 first created.  This entry contains changes
 since 3.0_beta6.  

#####################################################################
##  WARNING  WARNING  WARNING  WARNING  WARNING  WARNING  WARNING  ##
#####################################################################
##                                                                 ##
## This release makes changes to the NAV database. If you are      ##
## upgrading from a previous release you also need to upgrade your ##
## database schema. For information on how to upgrade the database ##
## schema, please take a look in doc/sql/upgrades for more         ##
## information.                                                    ##
##                                                                 ##
#####################################################################

 User-visible changes:
 * Several fixes to the web interface makes it compatible with Apache
   2 and mod_python 3.  Example config for Apache 2 included in
   doc/apache.
 * Syslog Analyzer ported/rewritten from NAV v2 (then known as navlog).
 * Subnet usage matrix ported/rewritten from NAV v2.
 * editDB can now edit cabling and patch information.
 * Improvements to the editDB interface:
   - Fixed typos.
   - Simplified a few procedures.
   - Clarified cryptic field names.
   - Red asterisks mark required form fields.
   - Can control groupings used in vlanPlot.
 * Improvements to the messages interface.
 * References to the eMotd subsystem have been changed to messages.
 * vlanPlot applet is now displayed inside the NAV web framework
   template.
 * The nav command will complain verbosely if it cannot import the
   nav.startstop module.
 * Lots of "hehe" fixes by stain.
 * The following utilities have been added:
   - dump.py to dump live database content into bulk import-ready text
     files.
   - navclean.py to delete old/expired cam- and arp records from the
     database.
 * pg_backup.pl translated to English and rewritten to work with NAV
   v3.  Example config included.
 * The user adminstration panel now has it's own entry in the toolbox.
 * Visibility improvements to vlanPlot and Network Explorer.
 * Some bugfixes related to getDeviceData's collection of information.<|MERGE_RESOLUTION|>--- conflicted
+++ resolved
@@ -1,5 +1,3 @@
-<<<<<<< HEAD
-=======
 Version 3.11.6
 (released 17 August 2012)
 
@@ -15,7 +13,6 @@
   * LP#1037533 (ifAlias is not updated on changes)
 
 
->>>>>>> d4f6c9eb
 Version 3.11.5
 (released 21 June 2012)
 
