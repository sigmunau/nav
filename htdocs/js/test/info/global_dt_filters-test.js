--- conflicted
+++ resolved
@@ -30,11 +30,7 @@
 
             it("with no date in string should return oldest date", function () {
                 var d = new Date('1970-01-01');
-<<<<<<< HEAD
-                assert.strictEqual(plugin.extract_date('asdajkl').getFullYear(), d.getFullYear());
-=======
                 assert.isTrue(plugin.extract_date('asdajkl').getFullYear(), d.getFullYear());
->>>>>>> cafc9fab
             });
         });
 
