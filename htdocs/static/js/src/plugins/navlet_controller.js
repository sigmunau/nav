--- conflicted
+++ resolved
@@ -1,8 +1,4 @@
-<<<<<<< HEAD
-define(['libs/spin.min'], function (Spinner) {
-=======
-define(['libs/urijs/URI', 'libs/spin.min'], function (URI) {
->>>>>>> ebd9ed10
+define(['libs/urijs/URI', 'libs/spin.min'], function (URI, Spinner) {
 
     /*
     * Controller for a specific Navlet
