<<<<<<< HEAD
require(['libs/spin.min', 'libs/jquery', 'libs/jquery-ui.min'], function () {
=======
require(['libs/spin.min', 'libs/jquery-ui-1.8.21.custom.min'], function () {
>>>>>>> f36e36df

    if(!Array.indexOf){
        Array.prototype.indexOf = function(obj){
            for(var i=0; i<this.length; i++){
                if (this[i] === obj) {
                    return i;
                }
            }
            return -1;
        };
    }

    var nav_ajax_queue = [];  // Queue for cards we are saving
    var queue_data = {};  // Object containing data for ajax requests

    /* Mapping for ifadminstatus */
    var ifAdminStatusMapping = {
        1: true,
        2: false
    };

    /* Generic spinner created for display in the middle of a cell */
    var spinner = new Spinner({length: 3, width: 2, radius: 5});
    var parentSelector = '.port_row';

    $(document).ready(function(){
        var $wrapper = $('#portadmin-wrapper');

        if ($wrapper.length) {
            addTrunkSelectedListener($wrapper);
            addChangeListener($wrapper);
            addSaveListener($wrapper);
            addSaveAllListener($wrapper);
        }
    });

    /*
     * If user selects the trunk value in a drop-down list, the user shall
     * be redirected to the trunk edit page.
     */
    function addTrunkSelectedListener($wrapper) {
        $wrapper.find('.vlanlist').on('change click', function (event) {
            var $select = $(this);
            if ($select.val() === 'trunk') {
                event.stopPropagation();
                location.href = $select.find(':selected').attr('data-url');
            }
        });
    }

    /*
     * Add changelisteners the wrapper. Also split up events to avoid acting
     * on irrelevant changes.
     */
    function addChangeListener($wrapper) {
        $wrapper.on('keyup change', '.ifalias', function (event) {
            actOnChange($(event.target).parents(parentSelector));
        });
        $wrapper.on('change', '.vlanlist', function (event) {
            actOnChange($(event.target).parents(parentSelector));
        });
        $wrapper.on('click', '.voicevlan', function (event) {
            actOnChange($(event.target).parents(parentSelector));
        });
        $wrapper.on('change', '.ifadminstatus', function (event) {
            actOnChange($(event.target).parents(parentSelector));
        });
    }

    /*
     * Mark card changed or not based on values in card
     */
    function actOnChange(row) {
        if (textFieldChanged(row) || dropDownChanged(row) || voiceVlanChanged(row) || adminStatusChanged(row)) {
            markAsChanged(row);
        } else {
            markAsUnchanged(row);
        }
    }

    function addSaveListener($wrapper) {
        /* Save when clicking on the save buttons. */
        $wrapper.on('click', '.portadmin-save', function (event) {
            var $row = $(event.target).parents(parentSelector);
            saveRow($row);
        });
    }

    function addSaveAllListener(element) {
        $('.saveall_button').click(bulkSave);
    }

    function bulkSave() {
        $(".changed").each(function (index, card) {
            saveRow($(card));
        });
    }

    function textFieldChanged(row) {
        var element = $(row).find(".ifalias");
        return $(element).attr('data-orig') !== $(element).val();
    }

    function dropDownChanged(row) {
        var dropdown = $(row).find(".vlanlist");
        var origOption = $('[data-orig]', dropdown)[0];
        var selectedOption = $('option:selected', dropdown)[0];
        return origOption !== selectedOption;
    }

    function voiceVlanChanged(row) {
        /*
         * XOR checkbox checked and original value to see if changed
         */
        var $checkbox = $(row).find('.voicevlan');
        if ($checkbox.length) {
            var origOption = $checkbox.attr('data-orig').toLowerCase() === 'true';
            var checkedValue = $checkbox.prop('checked');
            return checkedValue ^ origOption;
        } else {
            return false;
        }
    }

    function adminStatusChanged(row) {
        var $checkbox = $(row).find('.ifadminstatus');
        if ($checkbox.length) {
            var origOption = ifAdminStatusMapping[$checkbox.attr('data-orig')];
            var checkedValue = $checkbox.prop('checked');
            return origOption ^ checkedValue;
        } else {
            return false;
        }
    }

    function markAsChanged(row) {
        var $row = $(row);
        if (!$row.hasClass('changed')) {
            $row.find('.portadmin-save').removeClass('secondary');
            $row.addClass("changed");
        }
    }

    function markAsUnchanged(row) {
        var $row = $(row);
        if ($row.hasClass('changed')) {
            $row.find('.portadmin-save').addClass('secondary');
            $row.removeClass("changed");
        }
    }

    function clearChangedState(row) {
        markAsUnchanged(row);
    }

    function saveRow($row) {
        /*
         * This funcion does an ajax call to save the information given by the user
         * when the save-button is clicked.
         */

        var rowid = $row.prop('id');
        if (!rowid) {
            console.log('Could not find id of card ' + $row);
            return;
        }

        // Post data and wait for json-formatted returndata. Display status information to user
        saveInterface(create_ajax_data($row));
    }

    function create_ajax_data($row) {
        /*
         Create the object used in the ajax call.
         */
        var data = {};
        data.interfaceid = $row.prop('id');
        if (textFieldChanged($row)) {
            data.ifalias = $row.find(".ifalias").val();
        }
        if (dropDownChanged($row)) {
            data.vlan = $row.find(".vlanlist").val();
        }
        if (voiceVlanChanged($row)) {
            data.voicevlan = $row.find(".voicevlan").prop('checked');
        }
        if (adminStatusChanged($row)) {
            var adminStatusChecked = $row.find(".ifadminstatus").prop('checked');
            if (adminStatusChecked) {
                data.ifadminstatus = 1;
            } else {
                data.ifadminstatus = 2;
            }
        }
        if ($row.find(".voicevlan").prop('checked')) {
            data.voice_activated = true;
        }
        return data;
    }

    function saveInterface(interfaceData) {
        var rowid = interfaceData.interfaceid;
        console.log('Saving interface with id ' + rowid);
        // If a save on this card is already in progress, do nothing.
        if (nav_ajax_queue.indexOf(rowid) > -1) {
            return;
        }
        disableSaveallButtons();
        nav_ajax_queue.push(rowid);
        queue_data[rowid] = interfaceData;

        // Do not send more than one request at the time.
        if (nav_ajax_queue.length > 1) {
            return;
        }

        doAjaxRequest(rowid);
    }

    function doAjaxRequest(rowid) {
        var $row = $('#' + rowid);
        var interfaceData = queue_data[rowid];
        $.ajax({url: "save_interfaceinfo",
            data: interfaceData,
            dataType: 'json',
            type: 'POST',
            beforeSend: function () {
                disableButtons($row);
                spinner.spin($row);
            },
            success: function () {
                clearChangedState($row);
                indicateSuccess($row);
                updateDefaults($row, interfaceData);
                // Restart the interface if a vlan change is done.
                if (interfaceData.hasOwnProperty('vlan')) {
                    restartInterface(interfaceData.interfaceid);
                }
            },
            error: function (jqXhr) {
                console.log(jqXhr.responseText);
                indicateError($row, $.parseJSON(jqXhr.responseText).messages);
            },
            complete: function (jqXhr) {
                removeFromQueue(rowid);
                enableButtons($row);
                spinner.stop();
                if (nav_ajax_queue.length === 0) {
                    enableSaveallButtons();
                    writeMem(interfaceData.interfaceid);
                } else {
                    // Process next entry in queue
                    doAjaxRequest(nav_ajax_queue[0]);
                }
            }
        });
    }

    function writeMem(interfaceid) {
        /** Do a request to write to memory */
        $.post('write_mem', {'interfaceid': interfaceid});
    }

    function restartInterface(interfaceid) {
        /* Do a request to restart the interface with given id */
        $.post('restart_interface', {'interfaceid': interfaceid});
    }

    function disableButtons(row) {
        $(row).find('button').prop('disabled', true);
    }

    function enableButtons(row) {
        $(row).find('button').prop('disabled', false);
    }

    function indicateSuccess($row) {
        /* Highlight card to indicate success */
        removeAlerts($row);
        $row.addClass('success');
        setTimeout(function () {
            $row.removeClass('success');
        }, 1500);
    }

    function indicateError($row, messages) {
        var rowid = $row.prop('id'),
            $errorContainer = $('#' + rowid + '-errors');
        removeAlerts($errorContainer);
        for (var x = 0, l = messages.length; x < l; x++) {
            var $alertBox = $('<div>').addClass('alert-box alert').html(messages[x].message);
            $errorContainer.append($alertBox);
            $alertBox.click(function () {
                $(this).remove();
            });
        }
        $errorContainer.show();
    }

    function removeAlerts($container) {
        $container.find('.alert-box').remove();
    }

    function updateDefaults($row, data) {
        if ('ifalias' in data) {
            updateIfAliasDefault($row, data.ifalias);
        }
        if ('vlan' in data) {
            updateVlanDefault($row, data.vlan);
        }
        if ('voicevlan' in data) {
            updateVoiceDefault($row, data.voicevlan);
        }
        if ('ifadminstatus' in data) {
            updateAdminStatusDefault($row, data.ifadminstatus);
        }
    }

    function updateIfAliasDefault($row, ifalias) {
        var old_ifalias = $row.find(".ifalias").attr('data-orig');
        if (old_ifalias !== ifalias) {
            $row.find(".ifalias").attr('data-orig', ifalias);
        }
    }

    function updateVlanDefault($row, vlan) {
        var old_vlan = $row.find('option[data-orig]').val();
        if (old_vlan !== vlan) {
            console.log('Updating vlan default from ' + old_vlan + ' to ' + vlan);
            $row.find('option[data-orig]').removeAttr('data-orig');
            $row.find('option[value=' + vlan + ']').attr('data-orig', vlan);
        }
    }

    function updateVoiceDefault($row, new_value) {
        var $voice_element = $row.find(".voicevlan");
        if ($voice_element.length) {
            var old_value = $voice_element.attr('data-orig');
            if (old_value !== new_value) {
                $voice_element.attr('data-orig', new_value);
            }
        }
    }

    function updateAdminStatusDefault($row, new_value) {
        var $adminStatusCheckbox = $row.find('.ifadminstatus');
        var old_value = $adminStatusCheckbox.attr('data-orig');
        if (old_value !== new_value) {
            $adminStatusCheckbox.attr('data-orig', new_value);
        }
    }

    function removeFromQueue(id) {
        delete queue_data[id];
        var index = nav_ajax_queue.indexOf(id);
        if (index > -1) {
            nav_ajax_queue.splice(index, 1);
        }
    }

    function disableSaveallButtons() {
        $("input.saveall_button").attr('disabled', 'disabled');
    }

    function enableSaveallButtons() {
        $("input.saveall_button").removeAttr('disabled');
    }

});
<|MERGE_RESOLUTION|>--- conflicted
+++ resolved
@@ -1,8 +1,4 @@
-<<<<<<< HEAD
-require(['libs/spin.min', 'libs/jquery', 'libs/jquery-ui.min'], function () {
-=======
-require(['libs/spin.min', 'libs/jquery-ui-1.8.21.custom.min'], function () {
->>>>>>> f36e36df
+require(['libs/spin.min', 'libs/jquery-ui.min'], function () {
 
     if(!Array.indexOf){
         Array.prototype.indexOf = function(obj){
