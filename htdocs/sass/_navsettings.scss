--- conflicted
+++ resolved
@@ -61,11 +61,8 @@
 
 $table-border-style: none !global;
 
-<<<<<<< HEAD
-$dropdown-border-color: #243640;
+$dropdown-border-color: #243640 !global;
 
-=======
->>>>>>> e8223fdd
 /* Threshold for using alternative font color.
 
 NB: This variable is introduced by us because Foundation allowed font color with
