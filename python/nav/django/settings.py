--- conflicted
+++ resolved
@@ -27,15 +27,13 @@
 except IOError:
     nav_config = {}
 
-<<<<<<< HEAD
-sys.path.append(nav_config.get("local_python", "{0}/python".format(nav.buildconf.sysconfdir)))
-=======
 try:
     webfront_config = getconfig('webfront/webfront.conf',
                                 configfolder=nav.path.sysconfdir)
 except IOError:
     webfront_config = {}
->>>>>>> 033b4b06
+    
+sys.path.append(nav_config.get("local_python", "{0}/python".format(nav.buildconf.sysconfdir)))
 
 DEBUG = nav_config.get('DJANGO_DEBUG', False)
 TEMPLATE_DEBUG = DEBUG
