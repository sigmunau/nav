--- conflicted
+++ resolved
@@ -23,11 +23,8 @@
                                      port_details, get_port_view,
                                      render_affected, render_host_info,
                                      port_counter_graph, sensor_details,
-<<<<<<< HEAD
-                                     save_port_layout_pref)
-=======
+                                     save_port_layout_pref,
                                      unrecognized_neighbors)
->>>>>>> ee921866
 
 # The patterns are relative to the base URL of the subsystem
 urlpatterns = patterns('',
