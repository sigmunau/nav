#
# Copyright (C) 2007-2008 UNINETT AS
#
# This file is part of Network Administration Visualized (NAV).
#
# NAV is free software: you can redistribute it and/or modify it under
# the terms of the GNU General Public License version 2 as published by
# the Free Software Foundation.
#
# This program is distributed in the hope that it will be useful, but WITHOUT
# ANY WARRANTY; without even the implied warranty of MERCHANTABILITY or FITNESS
# FOR A PARTICULAR PURPOSE. See the GNU General Public License for more
# details.  You should have received a copy of the GNU General Public License
# along with NAV. If not, see <http://www.gnu.org/licenses/>.
#
"""Views for ipdevinfo"""

import IPy
import re
import datetime as dt

from django.conf import settings
from django.core.urlresolvers import reverse
from django.http import HttpResponseRedirect, Http404
from django.db.models import Q
from django.shortcuts import render_to_response, get_object_or_404
from django.template import RequestContext
from django.views.generic.list_detail import object_list

from nav.models.manage import Netbox, Module, Interface, Prefix, Arp, Cam
from nav.models.service import Service

from nav import asyncdns
from nav.util import is_valid_ip
from nav.web.utils import create_title

from nav.web.ipdevinfo.forms import SearchForm, ActivityIntervalForm
from nav.web.ipdevinfo.context_processors import search_form_processor
from nav.web.ipdevinfo import utils

NAVPATH = [('Home', '/'), ('IP Device Info', '/ipdevinfo')]

def search(request):
    """Search for an IP device"""

    titles = NAVPATH
    errors = []
    query = None
    netboxes = Netbox.objects.none()

    # FIXME use request.REQUEST?
    search_form = None
    if request.method == 'GET':
        search_form = SearchForm(request.GET, auto_id=False)
    elif request.method == 'POST':
        search_form = SearchForm(request.POST, auto_id=False)

    if search_form is not None and search_form.is_valid():
        # Preprocess query string
        query = search_form.cleaned_data['query'].strip().lower()
        titles.append(("Search for %s" % query,))

        # IPv4, v6 or hostname?
        ip = is_valid_ip(query)

        # Find matches to query
        if ip:
            netboxes = Netbox.objects.filter(ip=ip)
            if len(netboxes) == 0:
                # Could not find IP device, redirect to host detail view
                return HttpResponseRedirect(reverse('ipdevinfo-details-by-addr',
                        kwargs={'addr': ip}))
        elif is_valid_hostname(query):
            # Check perfect match first
            sysname_filter = Q(sysname=query)
            if settings.DOMAIN_SUFFIX is not None:
                sysname_filter |= Q(sysname='%s%s' %
                                            (query, settings.DOMAIN_SUFFIX))
            netboxes = Netbox.objects.filter(sysname_filter)
            if len(netboxes) != 1:
                # No exact match, search for matches in substrings
                netboxes = Netbox.objects.filter(sysname__icontains=query)
            if len(netboxes) == 0:
                # Could not find IP device, redirect to host detail view
                return HttpResponseRedirect(reverse('ipdevinfo-details-by-name',
                        kwargs={'name': query}))
        else:
            errors.append('The query does not seem to be a valid IP address'
                + ' (v4 or v6) or a hostname.')

        # If only one hit, redirect to details view
        if len(netboxes) == 1:
            return HttpResponseRedirect(reverse('ipdevinfo-details-by-name',
                    kwargs={'name': netboxes[0].sysname}))

    # Else, show list of results
    return render_to_response('ipdevinfo/search.html',
        {
            'errors': errors,
            'query': query,
            'netboxes': netboxes,
            'heading': NAVPATH[-1][0],
            'navpath': NAVPATH,
            'title': create_title(titles)
        },
        context_instance=RequestContext(request,
            processors=[search_form_processor]))

def is_valid_hostname(hostname):
    """Check if hostname is valid"""
    return re.match('^[a-z0-9-]+(\.[a-z0-9-]+)*$', hostname) is not None


def ipdev_details(request, name=None, addr=None, netbox_id=None):
    """Show detailed view of one IP device"""

    if netbox_id:
        netbox = get_object_or_404(Netbox, id=netbox_id)
        return HttpResponseRedirect(netbox.get_absolute_url())

    def get_host_info(host):
        """Returns a dictionary containing DNS information about the host"""
        addresses = forward_lookup(host) or []
        if addresses:
            addresses = list(reverse_lookup(addresses))
        return {'host': host, 'addresses': addresses}

    def forward_lookup(host):
        """Do a forward lookup on host"""
        addrinfo = asyncdns.forward_lookup([host])
        if not isinstance(addrinfo[host], Exception):
            return set(addr for addr in addrinfo[host])

    def reverse_lookup(addresses):
        """Do a reverse lookup on addresses"""
        reverses = asyncdns.reverse_lookup(addresses)
        for addr, response in sorted(reverses.items(), key=address_sorter):
            if isinstance(response, Exception):
                yield {'addr': addr, 'error': response.__class__.__name__}
            else:
                for name in response :
                    yield {'addr': addr, 'name': name}

    def address_sorter(addr_tuple):
        """Return ip object from tuple"""
        return IPy.IP(addr_tuple[0])

    def get_netbox(name=None, addr=None, host_info=None):
        """Lookup IP device in NAV by either hostname or IP address"""

        # Prefetch related objects as to reduce number of database queries
        netboxes = Netbox.objects.select_related(depth=2)
        netbox = None

        if name:
            try:
                netbox = netboxes.get(sysname=name)
            except Netbox.DoesNotExist:
                pass
        elif addr:
            try:
                netbox = netboxes.get(ip=addr)
            except Netbox.DoesNotExist:
                pass
        elif host_info:
            for address in host_info['addresses']:
                if 'name' in address:
                    try:
                        netbox = netboxes.get(sysname=address['name'])
                        break # Exit loop at first match
                    except Netbox.DoesNotExist:
                        pass

        return netbox

    def get_recent_alerts(netbox, days_back=7, max_num_alerts=15):
        """Returns the most recents alerts related to a netbox"""

        # Limit to alerts which where closed in the last days or which are
        # still open
        lowest_end_time = dt.datetime.now() - dt.timedelta(days=days_back)

        filter_stateful = Q(end_time__gt=lowest_end_time)
        filter_stateless = (Q(end_time__isnull=True)
            & Q(start_time__gt=lowest_end_time))
        queryset = netbox.alerthistory_set.filter(
            filter_stateful | filter_stateless
            ).order_by('-start_time')
        count = queryset.count()
        raw_alerts = queryset[:max_num_alerts]

        alerts = []
        for alert in raw_alerts:
            if alert.source.name == 'serviceping':
                try:
                    alert_type = Service.objects.get(id=alert.subid).handler
                except Service.DoesNotExist:
                    alert_type = '%s (%s)' % (alert.event_type, alert.subid)
            else:
                alert_type = '%s' % alert.event_type

            try:
                message = alert.messages.filter(type='sms')[0].message
            except IndexError:
                message = None

            alerts.append({
                'alert': alert,
                'type': alert_type,
                'message': message,
            })

        return {
            'days_back': days_back,
            'alerts': alerts,
            'count': count,
            'is_more_alerts': count > max_num_alerts,
        }

    def get_prefix_info(addr):
        """Return prefix based on address"""
        try:
            return Prefix.objects.select_related().extra(
                select={"mask_size": "masklen(netaddr)"},
                where=["%s << netaddr AND nettype <> 'scope'"],
                order_by=["-mask_size"],
                params=[addr])[0]
        except:
            return None

    def get_arp_info(addr):
        """Return arp based on address"""
        try:
            return Arp.objects.filter(ip=addr).order_by('-end_time',
                                                        '-start_time')[0]
        except:
            return None


    def get_cam_info(mac):
        """Return cam objects based on mac address"""
        try:
            return Cam.objects.filter(mac=mac).order_by('-end_time',
                                                        '-start_time')[0]
        except:
            return None


    # Get data needed by the template
    host_info = get_host_info(name or addr)
    netbox = get_netbox(name=name, addr=addr, host_info=host_info)

    # Assign default values to variables
    no_netbox = {
        'prefix': None,
        'arp': None,
        'cam': None,
        'dt_max': dt.datetime.max,
        'days_since_active': 7,
    }
    alert_info = None

    # If addr or host not a netbox it is not monitored by NAV
    if netbox is None:
        if addr is None and len(host_info['addresses']) > 0:
            # Picks the first address in array if addr not specified
            addr = host_info['addresses'][0]['addr']

        no_netbox['prefix'] = get_prefix_info(addr)
        netboxsubcat = None
        navpath = NAVPATH + [(host_info['host'], '')]

        if no_netbox['prefix']:
            no_netbox['arp'] = get_arp_info(addr)
            if no_netbox['arp']:
                no_netbox['cam'] = get_cam_info(no_netbox['arp'].mac)
                if no_netbox['arp'].end_time < dt.datetime.max:
                    no_netbox['days_since_active'] = \
                        (dt.datetime.now() - no_netbox['arp'].end_time).days

    else:
        alert_info = get_recent_alerts(netbox)
        netboxsubcat = netbox.netboxcategory_set.all()
<<<<<<< HEAD
=======
        navpath = NAVPATH + [(netbox.sysname, '')]
>>>>>>> 3dbeba88

    return render_to_response(
        'ipdevinfo/ipdev-details.html',
        {
            'host_info': host_info,
            'netbox': netbox,
            'heading': navpath[-1][0],
            'alert_info': alert_info,
            'no_netbox': no_netbox,
            'netboxsubcat': netboxsubcat,
            'navpath': navpath,
            'title': create_title(navpath)
        },
        context_instance=RequestContext(request,
            processors=[search_form_processor]))


def get_port_view(request, netbox_sysname, perspective):
    """Returns a html fragment with all modules and ports on the netbox.

    Arguments:
    netbox_sysname -- ...
    perspective -- decides what kind of ports are included.
    """

    netbox = Netbox.objects.get(sysname=netbox_sysname)

    # Get port activity search interval from form
    activity_interval = 30
    activity_interval_form = None
    if perspective == 'swportactive':
        if 'interval' in request.GET:
            activity_interval_form = ActivityIntervalForm(request.GET)
            if activity_interval_form.is_valid():
                activity_interval = activity_interval_form.cleaned_data[
                                    'interval']
        else:
            activity_interval_form = ActivityIntervalForm(
                initial={'interval': activity_interval})

    port_view = {
            'perspective': perspective,
            'modules': [],
            'activity_interval': activity_interval,
            'activity_interval_start':
                dt.datetime.now() - dt.timedelta(days=activity_interval),
            }

    # Check if we got data for the entire search interval
    try:
        port_view['activity_data_start'] = netbox.cam_set.order_by(
            'start_time')[0].start_time
        port_view['activity_data_interval'] = (
            dt.datetime.now() - port_view['activity_data_start']).days
        port_view['activity_complete_data'] = (
            port_view['activity_data_start'] <
            port_view['activity_interval_start'])
    except IndexError:
        port_view['activity_data_start'] = None
        port_view['activity_data_interval'] = 0
        port_view['activity_complete_data'] = False

    # Add the modules
    for module in netbox.module_set.select_related():
        port_view['modules'].append(utils.get_module_view(
            module, perspective, activity_interval))

    # Add interfaces with no module
    port_view['modules'].append(utils.get_module_view(
        None, perspective, activity_interval, netbox))


    return render_to_response(
        'ipdevinfo/modules.html',
            {
            'netbox': netbox,
            'port_view': port_view,
            'activity_interval_form': activity_interval_form
            },
        context_instance=RequestContext(request))



def module_details(request, netbox_sysname, module_name):
    """Show detailed view of one IP device module"""

    def get_module_view(module_object, perspective, activity_interval=None):
        """
        Returns a dict structure with all ports on the module.

        Arguments:
        perspective -- decides what kind of ports are included.
        activity_interval -- number of days to check for port activity.

        """

        module = utils.get_module_view(
            module_object, perspective, activity_interval)

        if activity_interval is not None:
            module['activity_interval'] = activity_interval
            module['activity_interval_start'] = (
                    dt.datetime.now() - dt.timedelta(days=activity_interval))

            # Check if we got data for the entire search interval
            try:
                module['activity_data_start'] = (
                    module_object.netbox.cam_set.order_by(
                        'start_time')[0].start_time)
                module['activity_data_interval'] = (
                    dt.datetime.now() - module['activity_data_start']).days
                module['activity_complete_data'] = (
                    module['activity_data_start'] <
                    module['activity_interval_start'])
            except IndexError:
                module['activity_data_start'] = None
                module['activity_data_interval'] = 0
                module['activity_complete_data'] = False

        return module

    # Get port activity search interval from form
    activity_interval = 30
    if 'interval' in request.GET:
        activity_interval_form = ActivityIntervalForm(request.GET)
        if activity_interval_form.is_valid():
            activity_interval = activity_interval_form.cleaned_data[
                'interval']
    else:
        activity_interval_form = ActivityIntervalForm(
            initial={'interval': activity_interval})

    module = get_object_or_404(Module.objects.select_related(depth=1),
        netbox__sysname=netbox_sysname, name=module_name)
    swportstatus_view = get_module_view(module, 'swportstatus')
    swportactive_view = get_module_view(
        module, 'swportactive', activity_interval)
    gwportstatus_view = get_module_view(module, 'gwportstatus')

    navpath = NAVPATH + [('Module Details',)]

    return render_to_response(
        'ipdevinfo/module-details.html',
        {
            'module': module,
            'swportstatus_view': swportstatus_view,
            'swportactive_view': swportactive_view,
            'gwportstatus_view': gwportstatus_view,
            'activity_interval_form': activity_interval_form,
            'activity_interval': activity_interval,
            'navpath': navpath,
            'heading': navpath[-1][0],
            'title': create_title(navpath)
        },
        context_instance=RequestContext(request,
            processors=[search_form_processor]))

def port_details(request, netbox_sysname, port_type=None, port_id=None,
                 port_name=None):
    """Show detailed view of one IP device port"""

    if not (port_id or port_name):
        return Http404

    ports = Interface.objects.select_related(depth=2)

    if port_id is not None:
        port = get_object_or_404(ports, id=port_id)
    elif port_name is not None:
        try:
            port = ports.get(netbox__sysname=netbox_sysname, ifname=port_name)
        except Interface.DoesNotExist:
            port = get_object_or_404(ports, netbox__sysname=netbox_sysname,
                                     ifdescr=port_name)

    navpath = NAVPATH + [('Port Details',)]

    return render_to_response(
        'ipdevinfo/port-details.html',
        {
            'port_type': port_type,
            'port': port,
            'navpath': navpath,
            'heading': navpath[-1][0],
            'title': create_title(navpath)
        },
        context_instance=RequestContext(request,
            processors=[search_form_processor]))

def service_list(request, handler=None):
    """List services with given handler or any handler"""

    page = request.GET.get('page', '1')

    services = Service.objects.select_related(depth=1).order_by(
        'netbox__sysname', 'handler')
    if handler:
        services = services.filter(handler=handler)

    handler_list = Service.objects.values('handler').distinct()
    navpath = NAVPATH + [('Service List',)]

    # Pass on to generic view
    return object_list(
        request,
        services,
        paginate_by=100,
        page=page,
        template_name='ipdevinfo/service-list.html',
        extra_context={
            'show_ipdev_info': True,
            'handler_list': handler_list,
            'handler': handler,
            'title': create_title(navpath),
            'navpath': navpath,
            'heading': navpath[-1][0]

        },
        allow_empty=True,
        context_processors=[search_form_processor],
        template_object_name='service')

def service_matrix(request):
    """Show service status in a matrix with one IP Device per row and one
    service handler per column"""

    handler_list = [h['handler']
        for h in Service.objects.values('handler').distinct()]

    matrix_dict = {}
    for service in Service.objects.select_related(depth=1):
        if service.netbox.id not in matrix_dict:
            matrix_dict[service.netbox.id] = {
                'sysname': service.netbox.sysname,
                'netbox': service.netbox,
                'services': [None for _ in handler_list],
            }
        index = handler_list.index(service.handler)
        matrix_dict[service.netbox.id]['services'][index] = service

    matrix = matrix_dict.values()
    navpath = NAVPATH + [('Service Matrix',)]

    return render_to_response(
        'ipdevinfo/service-matrix.html',
        {
            'handler_list': handler_list,
            'matrix': matrix,
            'title': create_title(navpath),
            'navpath': navpath,
            'heading': navpath[-1][0]
        },
        context_instance=RequestContext(request,
            processors=[search_form_processor]))<|MERGE_RESOLUTION|>--- conflicted
+++ resolved
@@ -281,10 +281,7 @@
     else:
         alert_info = get_recent_alerts(netbox)
         netboxsubcat = netbox.netboxcategory_set.all()
-<<<<<<< HEAD
-=======
         navpath = NAVPATH + [(netbox.sysname, '')]
->>>>>>> 3dbeba88
 
     return render_to_response(
         'ipdevinfo/ipdev-details.html',
