# -*- coding: utf-8 -*-
#
# Copyright (C) 2016 Uninett AS
#
# This file is part of Network Administration Visualized (NAV).
#
# NAV is free software: you can redistribute it and/or modify it under
# the terms of the GNU General Public License version 3 as published by
# the Free Software Foundation.
#
# This program is distributed in the hope that it will be useful, but WITHOUT
# ANY WARRANTY; without even the implied warranty of MERCHANTABILITY or FITNESS
# FOR A PARTICULAR PURPOSE. See the GNU General Public License for more
# details.  You should have received a copy of the GNU General Public License
# along with NAV. If not, see <http://www.gnu.org/licenses/>.

"""
API and prefixes related utilities
"""

import ipaddress
from nav.models.manage import Prefix
from django.db.models import Q
from IPy import IP, IPSet


class PrefixQuerysetBuilder(object):
    """Utility class to build queryset(s) for Prefix. Returns the resulting
    queryset when finalize() is called.

    """

    def __init__(self, queryset=None):
        if queryset is None:
            queryset = Prefix.objects.all()
        self.queryset = queryset
        self.is_realized = False
        self.post_hooks = [lambda x: x]

    def filter(self, origin, *args, **kwargs):
        """Works like queryset.filter, but returns self and short-circuits on
        'None' origin

        """
        if origin is not None and origin:
            self.queryset = self.queryset.filter(*args, **kwargs)
        return self

    def finalize(self):
        "Returns the queryset with all filters applied"
        # Apply post-hooks before returning final result
        for fn in self.post_hooks:
            self.queryset = fn(self.queryset)
        return self.queryset

    # Filter methods
    def organization(self, org):
        "Fuzzy match prefix on VLAN organization"
        return self.filter(org, vlan__organization__id=org)

    def filter_full_prefixes(self):
        """Remove /32 (or /128) prefixes from the queryset. Often useful to
        reduce noise, as these are of little or no value to most network
        planning operations.

        Returns:
            A lazy iterator of all filtered prefixes

        """
        def _filter_full_prefixes(q):
            for prefix in q:
                ip = IP(prefix.net_address)
                if ip.version() == 4 and ip.prefixlen() < 32:
                    yield prefix
                    continue
                if ip.version() == 6 and ip.prefixlen() < 128:
                    yield prefix
                    continue
        self.post_hooks.append(_filter_full_prefixes)
        return self

    def description(self, descr):
        "Fuzzy match prefix on VLAN description"
        return self.filter(descr, vlan__description__icontains=descr)

    def vlan_number(self, vlan_number):
        "Return prefixes belonging to a particular VLAN"
        if vlan_number is None and vlan_number:
            return self
        return self.filter(vlan_number, vlan__vlan=vlan_number)

    def net_type(self, net_type_or_net_types):
        "Return prefixes only of the given type(s)"
        if net_type_or_net_types is None or not net_type_or_net_types:
            return self
        types = net_type_or_net_types
        if not isinstance(types, list):
            types = [types]
        return self.filter(types, vlan__net_type__in=types)

    def search(self, query):
        """Fuzzy search prefixes with query on VLAN description or
        organization

        """
        new_query = Q()
        new_query.add(Q(vlan__description__icontains=query), Q.OR)
        new_query.add(Q(vlan__organization__id__icontains=query), Q.OR)
        return self.filter(query, new_query)

    def usage(self, usage):
        "Return prefixes based on their VLAN's usage field"
        return self.filter(usage, vlan__usage__id=usage)

    # Mutating methods, e.g. resets the queryset
    def within(self, prefix):
        "Sets the queryset to every Prefix within a certain prefix"
        if prefix is not None and prefix:
            self.queryset = self.queryset & Prefix.objects.within(prefix)
        return self

    def contains_ip(self, addr):
        "Returns all prefixes containing the given address"
        try:
            ip = IP(addr)
        except (ValueError, TypeError):
            return self
        new_query = Prefix.objects.contains_ip(ip.strNormal())
        self.queryset = self.queryset & new_query
        return self


# Code finding available subnets
def get_available_subnets(prefix_or_prefixes):
    """Get available prefixes within a list of CIDR addresses, based on
    prefixes found in NAV.

    Args:
        prefix_or_prefixes: a single or a list of prefixes ("10.0.0.0/8") or
                          IPy.IP objects

    Returns:
           An iterable IPy.IPSet of available addresses.

    """
    if not isinstance(prefix_or_prefixes, list):
        prefix_or_prefixes = [prefix_or_prefixes]
    base_prefixes = [str(prefix) for prefix in prefix_or_prefixes]
    all_used_prefixes = []
    for prefix in base_prefixes:
        # Query NAV to get prefixes within the current base prefix
        used_prefixes = PrefixQuerysetBuilder().within(prefix).finalize()
        for used_prefix in used_prefixes:
            all_used_prefixes.append(used_prefix.net_address)
    return _get_available_subnets(prefix_or_prefixes, all_used_prefixes)


def _get_available_subnets(prefix_or_prefixes, used_prefixes):
    """Get available prefixes within a list of CIDR addresses, based on what
    prefixes are in use. E.g. this is `get_available_subnets`, but with
    explicit dependency injection.

    Args:
        prefix_or_prefixes: a single or a list of prefixes ("10.0.0.0/8") or
                          IPy.IP objects
        used_prefixes: prefixes that are in use

    Returns:
           An iterable IPy.IPSet of available addresses within prefix_or_prefixes

    """
    if not isinstance(prefix_or_prefixes, list):
        prefix_or_prefixes = [prefix_or_prefixes]
    base_prefixes = [str(prefix) for prefix in prefix_or_prefixes]
    acc = IPSet([IP(prefix) for prefix in prefix_or_prefixes])
    used_prefixes = IPSet([IP(used) for used in used_prefixes])
    # remove used prefixes
    acc.discard(used_prefixes)
    # filter away original prefixes
    return sorted([ip for ip in acc if str(ip) not in base_prefixes])


def partition_subnet(prefixlen, prefix):
    "Partition prefix into subnets with room for at at least n hosts"
    net = ipaddress.ip_network(prefix)
    return (IP(subnet.with_prefixlen) for
            subnet in net.subnets(new_prefix=prefixlen))


def suggest_range(prefix, prefixlen=24, offset=0, n=10):
    """Partitions prefix into blocks of 'n' hosts. Returns a list of
    [startAddr, endAddr, prefix]

    Args:
        prefix: a string (e.g. "10.0.0.0/8") or IPy.IP object
        size: the minimum number of addresses in each subnet
        offset: how many candidates to skip (from start)
        n: number of results desired

    Returns:
        A dictionary with information about the original query, as well as a
        list of candidates (subnets) of the requires size.

        {"prefix": "10.0.32.0/19",
         "requested_size": 257,
         "offset": 0,
         "more": true
         "candidates": [
             "10.0.32.0/24",
             "10.0.33.0/24",
             ...
         ]}

    """
    acc = {
        "prefix": prefix,
        "prefixlen": prefixlen,
        "candidates": [],
        "offset": offset,
        "more": True
    }
    # Fast path: size > size of network, so just return the original prefix
    _prefix = IP(prefix)
    if prefixlen < _prefix.prefixlen():
        _blocks = iter([_prefix])
    # Somewhat slow path
    else:
<<<<<<< HEAD
        _blocks = partition_subnet(size, prefix)
    for block in islice(_blocks, offset, offset + n):
        acc["candidates"].append({
            "length": block.len(),
            "prefix": str(block),
            "start": str(block[-0]),
            "end": str(block[-1])
        })
    if len(acc["candidates"]) < n:
=======
        _blocks = partition_subnet(prefixlen, prefix)
    try:
        # drop first #offset blocks
        for _ in range(offset):
            next(_blocks)
        # collect remainder
        for block in (next(_blocks) for _ in range(n)):
            acc["candidates"].append({
                "length": block.len(),
                "prefix": str(block),
                "start": str(block[-0]),
                "end": str(block[-1])
            })
    except StopIteration:
        # done, set "more" flag
>>>>>>> 049e655e
        acc["more"] = False
    return acc<|MERGE_RESOLUTION|>--- conflicted
+++ resolved
@@ -19,6 +19,8 @@
 """
 
 import ipaddress
+from itertools import islice
+
 from nav.models.manage import Prefix
 from django.db.models import Q
 from IPy import IP, IPSet
@@ -225,8 +227,7 @@
         _blocks = iter([_prefix])
     # Somewhat slow path
     else:
-<<<<<<< HEAD
-        _blocks = partition_subnet(size, prefix)
+        _blocks = partition_subnet(prefixlen, prefix)
     for block in islice(_blocks, offset, offset + n):
         acc["candidates"].append({
             "length": block.len(),
@@ -235,22 +236,5 @@
             "end": str(block[-1])
         })
     if len(acc["candidates"]) < n:
-=======
-        _blocks = partition_subnet(prefixlen, prefix)
-    try:
-        # drop first #offset blocks
-        for _ in range(offset):
-            next(_blocks)
-        # collect remainder
-        for block in (next(_blocks) for _ in range(n)):
-            acc["candidates"].append({
-                "length": block.len(),
-                "prefix": str(block),
-                "start": str(block[-0]),
-                "end": str(block[-1])
-            })
-    except StopIteration:
-        # done, set "more" flag
->>>>>>> 049e655e
         acc["more"] = False
     return acc