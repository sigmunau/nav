--- conflicted
+++ resolved
@@ -17,27 +17,6 @@
 
 from django.conf.urls.defaults import url, patterns
 
-<<<<<<< HEAD
-from nav.web.webfront.views import (index, login, logout, about, toolbox,
-                                    save_tools, set_tool_layout,
-                                    set_widget_columns)
-from nav.web.webfront.views import preferences, save_links, change_password
-
-urlpatterns = patterns('',
-    url(r'^$', index,
-        name='webfront-index'),
-    url(r'^index/login/', login,
-        name='webfront-login'),
-    url(r'^index/logout/', logout,
-        name='webfront-logout'),
-    url(r'^about/', about,
-        name='webfront-about'),
-    url(r'^toolbox/$', toolbox,
-        name='webfront-toolbox'),
-    url(r'^toolbox/savetools', save_tools,
-        name='webfront-save-toolbox'),
-    url(r'^toolbox/changelayout', set_tool_layout,
-=======
 urlpatterns = patterns(
     'nav.web.webfront.views',
     url(r'^$', 'index', name='webfront-index'),
@@ -47,13 +26,12 @@
     url(r'^toolbox/$', 'toolbox', name='webfront-toolbox'),
     url(r'^toolbox/savetools', 'save_tools', name='webfront-save-toolbox'),
     url(r'^toolbox/changelayout', 'set_tool_layout',
->>>>>>> ce76d45d
         name='webfront-set-tool-layout'),
     url(r'^preferences/$', 'preferences', name='webfront-preferences'),
     url(r'^preferences/savelinks$', 'save_links',
         name='webfront-preferences-savelinks'),
     url(r'^preferences/changepassword$', 'change_password',
         name='webfront-preferences-changepassword'),
-    url(r'^preferences/setcolumns$', set_widget_columns,
+    url(r'^preferences/setcolumns$', 'set_widget_columns',
         name='webfront-preferences-setwidgetcolumns'),
 )