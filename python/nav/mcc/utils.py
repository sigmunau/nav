"""
Contains help functions for the various config creation modules.
"""
import re
import sys
import logging
import os
from nav.errors import GeneralException
from os.path import join, abspath
from subprocess import Popen, PIPE

from nav import path
from nav.db import getConnection
from nav.models.oid import NetboxSnmpOid
from django.db.models import Q

LOGGER = logging.getLogger(__name__)
TARGETFILENAME = 'navTargets'


class NoConfigRootException(GeneralException):
    "Could not find Crickets configroot ($gConfigRoot in cricket-conf.pl)"


def start_config_creation(modules, config):
    """
    Start modules. Check if directory exists, if not create it.
    Pass control to module
    """

    for module in modules:
        LOGGER.info("Starting module %s" % module)
        mod = __import__(module, globals(), locals(), ['make_config'])
        result = mod.make_config(config)
        if not result:
            LOGGER.error("Module %s reports error creating config." % module)
        else:
            LOGGER.info("Module %s successfully done." % module)

    LOGGER.info("Done creating config")


def get_configroot(configfile):
    """Get path for configroot from cricket-conf.pl"""
    cricket_config = _get_as_file(configfile).read()
    perl = Popen("perl", stdin=PIPE, stdout=PIPE, close_fds=True)

    perl.stdin.write(cricket_config)
    perl.stdin.write("""\nprint "$gConfigRoot\\n";\n""")
    perl.stdin.close()

    configroot = perl.stdout.readline().strip()
    perl.wait()

    if not configroot:
        raise NoConfigRootException

    LOGGER.info("Found configroot to be %s", configroot)
    return configroot


def _get_as_file(thing):
    """ Get thing as file """
    if hasattr(thing, 'read'):
        return thing
    else:
        return file(thing, 'r')


def parse_views():
    """ Parse configuration file with view definitions """
    views = {}

    # Fail early if no views exist
    handle = open(join(path.sysconfdir, "cricket-views.conf"))

    for line in handle:
        if line.startswith("view"):
            key, value = line.split(':')
            key = re.sub("view\s+", "", key)
            values = [x.strip() for x in value.split()]
            LOGGER.debug("view: %s -> %s" % (key, values))
            views[key] = values

    return views


def get_toplevel_oids(filepath):
    """ Search all files in path for oids regarding Cricket-configuration """
    oidlist = []
    match = re.compile("OID\s+(\w+)\s+(\S+)")

    try:
        handle = open(join(filepath, 'Defaults'), 'r')
    except Exception, error:
        LOGGER.error(error)
        sys.exit()

    for line in handle:
        matchobject = match.search(line)
        if matchobject:
            LOGGER.debug("Found oid %s - %s"
                         % (matchobject.groups()[0], matchobject.groups()[1]))
            oidlist.append(matchobject.groups()[1])

    return set(oidlist)


def get_datadir(filepath):
    """
    The datadir contains information about where the rrd-files are stored. This
    information must be available in the cricket-config/Defaults file.
    """
    match = re.compile("datadir\s+=\s+(\S+)", re.I)
    filename = "Defaults"
    datadir = ""

    try:
        handle = open(join(filepath, filename), 'r')
    except Exception, error:
        LOGGER.error("Error opening %s: %s" % (join(filepath, filename),
                                               error[1]))
        sys.exit()

    for line in handle:
        mat = match.search(line)
        if mat:
            datadir = mat.groups()[0]
            #-----------------------------------------------------------------
            # %auto-base% is used in Cricket as a variable pointing to the
            # base directory for the cricket-config
            datadir = re.sub("%auto-base%", filepath, datadir)
            datadir = re.sub("%.*%", "", datadir)
            datadir = abspath(datadir)
            break

    return datadir

<<<<<<< HEAD
=======
def updatedb(datadir, containers):
    """
    Update database with information given from a module in form of a list of
    objects containing information about each rrd file.
    """
    conn = getConnection('default')
    c = conn.cursor()
    octet_counters = ['ifHCInOctets', 'ifHCOutOctets', 'ifInOctets',
                      'ifOutOctets']

    def is_octet_counter(ds):
        return ds in octet_counters
        
    
    def insert_datasources(container, rrd_fileid):
        logger.debug("Inserting datasources for %s" %container.filename)
        for datasource in container.datasources:
            # TODO: Make a general way of adding units and max
            units = None
            speed = None
            
            dssql = """
            INSERT INTO rrd_datasource
            (rrd_fileid, name, descr, dstype, units, max)
            VALUES (%s, %s, %s, %s, %s, %s)
            """

            # If this is an octet counter on an interface,
            # set max value
            if is_octet_counter(datasource[1]) and container.speed > 0:
                units = "bytes"
                speed = str(convert_Mbit_to_bytes(container.speed))

            c.execute(dssql, (rrd_fileid, datasource[0], datasource[1],
                              datasource[2], units, speed))

    def update_datasource_metainfo(container, rrd_fileid):
        logger.debug("Updating datasource for %s" % container.filename)
        counter_sources = [ds[1] for ds in container.datasources
                           if is_octet_counter(ds[1]) and container.speed > 0]

        if counter_sources:
            c.execute(
                """UPDATE rrd_datasource
                   SET units = %(units)s, max = %(max_speed)s
                   WHERE rrd_fileid = %(rrd_fileid)s
                     AND descr IN %(octet_counters)s
                     AND (units <> %(units)s OR max <> %(max_speed)s)""",
                {'units': 'bytes',
                 'max_speed': str(convert_Mbit_to_bytes(container.speed)),
                 'rrd_fileid': rrd_fileid,
                 'octet_counters': tuple(octet_counters),
                 })


    for container in containers:
        datapath = datadir
        if container.path:
            datapath = join(datapath, container.path)
        
        filename = container.filename.lower()
        if not filename.endswith('.rrd'):
            filename = filename + '.rrd'

        # If key attribute is set, use those. Else fill in blanks.
        if hasattr(container, 'key'):
            key = container.key
            value = container.value
        else:
            key = None
            value = None

        # Check for new filename:
        # 1. If target (path + filename) exists, then update tuple.
        # 2. If target does not exist and we have a key/value pair,
        #    check if key/value pair exists in database
        # 2.1 If it does, update path and filename with new values on id where
        #     key/value pair exists. Move rrd-file to new path and filename in
        #     filesystem (keep a copy?).
        # 2.2 If it does not exist, insert new data.
        # 3. If target does not exist and we do not have a key/value pair,
        #    insert new data.

        # Check if this target already exists
        verify = """
        SELECT * FROM rrd_file WHERE path = %s AND lower(filename) = %s        
        """
        c.execute(verify, (datapath, filename))
        if c.rowcount > 0:
            # This target already exists, update it.
            logger.debug("Target %s exists in database."
                        % join(datapath, filename))
            rrd_fileid = c.fetchone()[0]
            
            sql = """
            UPDATE rrd_file
            SET netboxid = %s, key = %s, value = %s
            WHERE rrd_fileid = %s
            """

            logger.debug(sql % (container.netboxid, key, value, rrd_fileid))
            c.execute(sql, (container.netboxid, key, value, rrd_fileid))

            # We don't update the datasources as the database is the source of
            # the datasources. Somewhere in the future there will exist an
            # option to expand the rrd-files with more datasources
            # However, we update the threshold metainfo
            update_datasource_metainfo(container, rrd_fileid)

            # Special case: if the number of datasources is 0, we insert
            # what we have.
            sql = """
            SELECT * FROM rrd_datasource WHERE rrd_fileid = %s 
            """
            c.execute(sql, (rrd_fileid, ))
            
            if c.rowcount == 0:
                insert_datasources(container, rrd_fileid)
                

        elif key and value:
            # Check for key/value pair
            keyvalueq = """
            SELECT rrd_fileid, path, filename
            FROM rrd_file
            WHERE key=%s AND value=%s"""

            c.execute(keyvalueq, (key, str(value)))
            if c.rowcount > 0:
                rrd_fileid, dbpath, dbfilename = c.fetchone()

                # Move file to new place. If it does not exist, we assume it's
                # ok and keep the change in the database
                try:
                    logger.info("Renaming %s to %s" % (
                        join(dbpath, dbfilename), join(datapath, filename)))
                    move(join(dbpath, dbfilename),
                         join(datapath, filename))
                except IOError, ioerror:
                    # If file did not exist, accept that and continue
                    if ioerror.errno == 2:
                        logger.info("%s did not exist.", 
                                    join(dbpath, dbfilename))
                    else:
                        logger.error("Exception when moving file %s: %s" \
                                         % (join(dbpath, dbfilename), ioerror))
                        continue
                except Exception, e:
                    logger.error("Exception when moving file %s: %s" \
                                     % (join(dbpath, dbfilename), e))
                    continue


                sql = """
                UPDATE rrd_file
                SET netboxid = %s, path = %s, filename = %s
                WHERE rrd_fileid = %s
                """
                c.execute(sql, (container.netboxid, datapath, filename,
                                rrd_fileid))
                
                # Special case: if the number of datasources is 0, we insert
                # what we have.
                sql = """
                SELECT * FROM rrd_datasource WHERE rrd_fileid = %s 
                """
                c.execute(sql, (rrd_fileid, ))
                
                if c.rowcount == 0:
                    insert_datasources(container, rrd_fileid)

            else:
                # Target did not exist in database. Insert file and
                # datasources.  Get nextval primary key
                logger.info("Inserting target %s in database"
                            % (join(datapath, filename)))
                nextvalq = "SELECT nextval('rrd_file_rrd_fileid_seq')"
                c.execute(nextvalq)
                nextval = c.fetchone()[0]
            
                sql = """
                INSERT INTO rrd_file
                (rrd_fileid, path, filename, step, subsystem, netboxid, key,
                value)
                VALUES (%s, %s, %s, %s, %s, %s, %s, %s)
                """
                c.execute(sql, (nextval, datapath, filename, container.step,
                                'cricket', container.netboxid, key, value))

                # Each containter contains a list of tuples of
                # datasources. It's up to each module to ensure that these are
                # correct.
                insert_datasources(container, nextval)
>>>>>>> 7e0f5a3a

def compare_datasources(path_to_config, filename, targetoids):
    """
    Compare the datasources from the database with the ones found in file
    (targetoids). If the number in database is larger than or equal to the
    number in file, use database as source for the datasources. Else expand
    rrd-file and update database (not implemented)
    """

    oids = targetoids

    conn = getConnection('default')
    cur = conn.cursor()

    filename = filename.lower()
    if not filename.endswith('.rrd'):
        filename = filename + '.rrd'

    numdsq = """SELECT name, descr FROM rrd_file
    JOIN rrd_datasource USING (rrd_fileid)
    WHERE path = %s AND lower(filename) = %s
    ORDER BY name
    """
    cur.execute(numdsq, (path_to_config, filename))
    if cur.rowcount > 0:
        LOGGER.debug("Found %s datasources in database (%s in file)" \
                     % (cur.rowcount, len(targetoids)))
        if cur.rowcount >= len(targetoids):
            LOGGER.debug(">= Using database as base for targetoids")
            # There are more or equal number of datasources in the database
            # Reset targetoids and fill it from database
            oids = []
            for name, descr in cur.fetchall():
                LOGGER.debug("Appending %s as %s" % (descr, name))
                oids.append(descr)
        else:
            # There are less datasources in the database
            # Find a way to expand the file with the missing datasources...
            LOGGER.debug("< Must expand rrd-file (not implemented)")

    return oids


def check_file_existence(datadir, sysname):
    """
    Check if rrd-file exists. If not, delete tuple from database.
    """

    sysname = sysname.lower()
    if not sysname.endswith('.rrd'):
        sysname = sysname + '.rrd'
    filename = join(datadir, sysname)

    if not os.path.exists(filename):
        LOGGER.info("File %s does not exist, deleting tuple from database" \
                    % filename)

        conn = getConnection('default')
<<<<<<< HEAD
        cur = conn.cursor()
        sql = """DELETE FROM rrd_file WHERE path = %s AND filename = %s """
        cur.execute(sql, (datadir, sysname))
=======
        c = conn.cursor()
        sql = """DELETE FROM rrd_file WHERE path = %s AND
                                lower(filename) = %s """
        c.execute(sql, (datadir, sysname))
>>>>>>> 7e0f5a3a

        conn.commit()
        return False

    LOGGER.info('file %s existed' % filename)
    return True


def create_target_name(name):
    """
    Remove and replace certain characters from the string to make sure it is
    suitable as a filename.
    """
    name = re.sub('\W', '_', name)
    name = name.lower()

    return name


def convert_unicode_to_latin1(unicode_object):
    """
    Encode a unicode object to a latin-1 string
    """
    # Cricket always displays latin-1. Database returns data as unicode
    # objects. Encode it to display correctly.
    try:
        encoded_string = unicode_object.encode('latin-1', 'ignore')
    except Exception, error:
        LOGGER.error("Could not encode %s to latin-1: %s" % (unicode_object,
                                                             error))
        return unicode_object

    return encoded_string


def encode_and_escape(string):
    """
    Encode and escape object to make it presentable for
    the Cricket webpage.
    """
    if isinstance(string, unicode):
        string = convert_unicode_to_latin1(string)
    string = string.replace("\"", "&quot;")
    string = string.replace("\n", " ");

    return string


def remove_old_config(dirs):
    """
    Input is a list of directories. Remove those if they contain nothing but
    the mccTargets file. If they contain more, remove only the mccTargets file.
    """

    for directory in dirs:
        LOGGER.debug("Checking %s for removal." % directory)
        files = os.listdir(directory)
        try:
            files.remove(TARGETFILENAME)
            os.remove(join(directory, TARGETFILENAME))
        except ValueError:
            LOGGER.error("Could not find %s in %s" % (TARGETFILENAME,
                                                      directory))

        if not len(files):
            # Remove dir if it is empty
            try:
                os.rmdir(directory)
                LOGGER.info("%s removed." % directory)
            except Exception, error:
                LOGGER.error("Could not remove %s: %s" % (directory, error))
        else:
            LOGGER.info("%s is not empty, leaving it alone." % directory)


def find_target_oids(netbox, oidlist):
    """ Find the oids this netbox answers to that also exist in the
        cricket config files. """
    snmpoids = NetboxSnmpOid.objects.filter(netbox=netbox).filter(
                      Q(snmp_oid__oid_source='Cricket') |
                      Q(snmp_oid__oid_key__iexact='sysuptime'))
    targetoids = []
    for snmpoid in snmpoids:
        if snmpoid.snmp_oid.snmp_oid in oidlist:
            targetoids.append(snmpoid.snmp_oid.oid_key)

    targetoids.sort()
    return targetoids


def check_database_sanity(path_to_rrd, netbox, targetoids):
    """ Check if rrd-file exists. If not the database tuple regarding this
        file is deleted """
    if check_file_existence(path_to_rrd, netbox.sysname):
        # Compare datasources we found with the ones in the database, if
        # any.
        targetoids = compare_datasources(path_to_rrd, netbox.sysname,
                                         targetoids)

    return targetoids


def find_oids(path_to_config):
    """ Search all files in path for oids regarding Cricket-configuration """

    oidlist = []
    match = re.compile("OID\s+(\w+)\s+(\S+)")

    files = os.listdir(path_to_config)
    for entry in files:
        fullpath = join(path_to_config, entry)
        if os.path.isfile(fullpath):
            try:
                filehandle = open(fullpath, 'r')
            except IOError, error:
                LOGGER.error(error)
                return oidlist

        for line in filehandle:
            matcher = match.search(line)
            if matcher:
                LOGGER.debug("Found oid %s - %s"
                             % (matcher.groups()[0], matcher.groups()[1]))
                oidlist.append(matcher.groups()[1])

    return list(set(oidlist))


def create_targettype_config(netbox, targetoids, views):
    """ Create target type config for this router """
    config = ""
    config = config + "targetType %s\n" % netbox.sysname
    config = config + "\tds = \"%s\"\n" % ", ".join(targetoids)

    # Create view configuration. We do that by comparing the data from
    # views with the targetoids and see what intersections exists.
    intersections = []
    for entry in views:
        intersect = sorted(set(views[entry]).intersection(targetoids))
        if intersect:
            intersections.append("%s: %s" % (entry, " ".join(intersect)))

    if intersections:
        config = config + "\tview = \"%s\"\n\n" % ", ".join(
            sorted(intersections))

    return config


def create_target_config(netbox):
    """ Create Cricket config for this netbox """
    displayname = convert_unicode_to_latin1(netbox.sysname)
    if netbox.room.description:
        typename = encode_and_escape(netbox.type.name)
        descr = encode_and_escape(netbox.room.description)
        shortdesc = ", ".join([typename, descr])
    else:
        shortdesc = encode_and_escape(netbox.type.name)

    LOGGER.info("Writing target %s" % netbox.sysname)
    config = ""
    config = config + "target \"%s\"\n" % netbox.sysname
    config = config + "\tdisplay-name\t = \"%s\"\n" % displayname
    config = config + "\tsnmp-host\t= %s\n" % netbox.ip
    config = config + "\tsnmp-community\t= %s\n" % netbox.read_only
    config = config + "\ttarget-type\t= %s\n" % netbox.sysname
    config = config + "\tshort-desc\t= \"%s\"\n\n" % shortdesc

    return config


def create_container(netbox, targetoids):
    """ Create container object and fill it """
    container = RRDcontainer(netbox.sysname, netbox.id)
    counter = 0
    for targetoid in sorted(targetoids):
        container.datasources.append(('ds' + str(counter), targetoid,
                                      'GAUGE'))
        counter = counter + 1

    return container


def write_target_types(path_to_config, target_types):
    """ Write target types to file. Do not fail silently """
    filehandle = open(join(path_to_config, 'navTargetTypes'), 'w')
    filehandle.write("\n".join(target_types))
    filehandle.close()


def write_targets(path_to_config, targets):
    """ Write targets to file. """
    filehandle = open(join(path_to_config, TARGETFILENAME), 'w')
    filehandle.write("\n".join(targets))
    filehandle.close()


class RRDcontainer:
    """
    path: if config is located lower than module
    filename: name of target rrd-file
    netboxid: id of netbox in database
    """

    def __init__(self, filename, netboxid, path="", key=None, value=None,
                 step=300, speed=None):
        self.filename = filename.lower()
        self.netboxid = netboxid
        self.path = path
        self.key = key
        self.value = value
        self.step = step
        self.datasources = []
        self.speed = speed<|MERGE_RESOLUTION|>--- conflicted
+++ resolved
@@ -136,202 +136,6 @@
 
     return datadir
 
-<<<<<<< HEAD
-=======
-def updatedb(datadir, containers):
-    """
-    Update database with information given from a module in form of a list of
-    objects containing information about each rrd file.
-    """
-    conn = getConnection('default')
-    c = conn.cursor()
-    octet_counters = ['ifHCInOctets', 'ifHCOutOctets', 'ifInOctets',
-                      'ifOutOctets']
-
-    def is_octet_counter(ds):
-        return ds in octet_counters
-        
-    
-    def insert_datasources(container, rrd_fileid):
-        logger.debug("Inserting datasources for %s" %container.filename)
-        for datasource in container.datasources:
-            # TODO: Make a general way of adding units and max
-            units = None
-            speed = None
-            
-            dssql = """
-            INSERT INTO rrd_datasource
-            (rrd_fileid, name, descr, dstype, units, max)
-            VALUES (%s, %s, %s, %s, %s, %s)
-            """
-
-            # If this is an octet counter on an interface,
-            # set max value
-            if is_octet_counter(datasource[1]) and container.speed > 0:
-                units = "bytes"
-                speed = str(convert_Mbit_to_bytes(container.speed))
-
-            c.execute(dssql, (rrd_fileid, datasource[0], datasource[1],
-                              datasource[2], units, speed))
-
-    def update_datasource_metainfo(container, rrd_fileid):
-        logger.debug("Updating datasource for %s" % container.filename)
-        counter_sources = [ds[1] for ds in container.datasources
-                           if is_octet_counter(ds[1]) and container.speed > 0]
-
-        if counter_sources:
-            c.execute(
-                """UPDATE rrd_datasource
-                   SET units = %(units)s, max = %(max_speed)s
-                   WHERE rrd_fileid = %(rrd_fileid)s
-                     AND descr IN %(octet_counters)s
-                     AND (units <> %(units)s OR max <> %(max_speed)s)""",
-                {'units': 'bytes',
-                 'max_speed': str(convert_Mbit_to_bytes(container.speed)),
-                 'rrd_fileid': rrd_fileid,
-                 'octet_counters': tuple(octet_counters),
-                 })
-
-
-    for container in containers:
-        datapath = datadir
-        if container.path:
-            datapath = join(datapath, container.path)
-        
-        filename = container.filename.lower()
-        if not filename.endswith('.rrd'):
-            filename = filename + '.rrd'
-
-        # If key attribute is set, use those. Else fill in blanks.
-        if hasattr(container, 'key'):
-            key = container.key
-            value = container.value
-        else:
-            key = None
-            value = None
-
-        # Check for new filename:
-        # 1. If target (path + filename) exists, then update tuple.
-        # 2. If target does not exist and we have a key/value pair,
-        #    check if key/value pair exists in database
-        # 2.1 If it does, update path and filename with new values on id where
-        #     key/value pair exists. Move rrd-file to new path and filename in
-        #     filesystem (keep a copy?).
-        # 2.2 If it does not exist, insert new data.
-        # 3. If target does not exist and we do not have a key/value pair,
-        #    insert new data.
-
-        # Check if this target already exists
-        verify = """
-        SELECT * FROM rrd_file WHERE path = %s AND lower(filename) = %s        
-        """
-        c.execute(verify, (datapath, filename))
-        if c.rowcount > 0:
-            # This target already exists, update it.
-            logger.debug("Target %s exists in database."
-                        % join(datapath, filename))
-            rrd_fileid = c.fetchone()[0]
-            
-            sql = """
-            UPDATE rrd_file
-            SET netboxid = %s, key = %s, value = %s
-            WHERE rrd_fileid = %s
-            """
-
-            logger.debug(sql % (container.netboxid, key, value, rrd_fileid))
-            c.execute(sql, (container.netboxid, key, value, rrd_fileid))
-
-            # We don't update the datasources as the database is the source of
-            # the datasources. Somewhere in the future there will exist an
-            # option to expand the rrd-files with more datasources
-            # However, we update the threshold metainfo
-            update_datasource_metainfo(container, rrd_fileid)
-
-            # Special case: if the number of datasources is 0, we insert
-            # what we have.
-            sql = """
-            SELECT * FROM rrd_datasource WHERE rrd_fileid = %s 
-            """
-            c.execute(sql, (rrd_fileid, ))
-            
-            if c.rowcount == 0:
-                insert_datasources(container, rrd_fileid)
-                
-
-        elif key and value:
-            # Check for key/value pair
-            keyvalueq = """
-            SELECT rrd_fileid, path, filename
-            FROM rrd_file
-            WHERE key=%s AND value=%s"""
-
-            c.execute(keyvalueq, (key, str(value)))
-            if c.rowcount > 0:
-                rrd_fileid, dbpath, dbfilename = c.fetchone()
-
-                # Move file to new place. If it does not exist, we assume it's
-                # ok and keep the change in the database
-                try:
-                    logger.info("Renaming %s to %s" % (
-                        join(dbpath, dbfilename), join(datapath, filename)))
-                    move(join(dbpath, dbfilename),
-                         join(datapath, filename))
-                except IOError, ioerror:
-                    # If file did not exist, accept that and continue
-                    if ioerror.errno == 2:
-                        logger.info("%s did not exist.", 
-                                    join(dbpath, dbfilename))
-                    else:
-                        logger.error("Exception when moving file %s: %s" \
-                                         % (join(dbpath, dbfilename), ioerror))
-                        continue
-                except Exception, e:
-                    logger.error("Exception when moving file %s: %s" \
-                                     % (join(dbpath, dbfilename), e))
-                    continue
-
-
-                sql = """
-                UPDATE rrd_file
-                SET netboxid = %s, path = %s, filename = %s
-                WHERE rrd_fileid = %s
-                """
-                c.execute(sql, (container.netboxid, datapath, filename,
-                                rrd_fileid))
-                
-                # Special case: if the number of datasources is 0, we insert
-                # what we have.
-                sql = """
-                SELECT * FROM rrd_datasource WHERE rrd_fileid = %s 
-                """
-                c.execute(sql, (rrd_fileid, ))
-                
-                if c.rowcount == 0:
-                    insert_datasources(container, rrd_fileid)
-
-            else:
-                # Target did not exist in database. Insert file and
-                # datasources.  Get nextval primary key
-                logger.info("Inserting target %s in database"
-                            % (join(datapath, filename)))
-                nextvalq = "SELECT nextval('rrd_file_rrd_fileid_seq')"
-                c.execute(nextvalq)
-                nextval = c.fetchone()[0]
-            
-                sql = """
-                INSERT INTO rrd_file
-                (rrd_fileid, path, filename, step, subsystem, netboxid, key,
-                value)
-                VALUES (%s, %s, %s, %s, %s, %s, %s, %s)
-                """
-                c.execute(sql, (nextval, datapath, filename, container.step,
-                                'cricket', container.netboxid, key, value))
-
-                # Each containter contains a list of tuples of
-                # datasources. It's up to each module to ensure that these are
-                # correct.
-                insert_datasources(container, nextval)
->>>>>>> 7e0f5a3a
 
 def compare_datasources(path_to_config, filename, targetoids):
     """
@@ -390,16 +194,10 @@
                     % filename)
 
         conn = getConnection('default')
-<<<<<<< HEAD
         cur = conn.cursor()
-        sql = """DELETE FROM rrd_file WHERE path = %s AND filename = %s """
+        sql = """DELETE FROM rrd_file WHERE path = %s AND
+                 lower(filename) = %s """
         cur.execute(sql, (datadir, sysname))
-=======
-        c = conn.cursor()
-        sql = """DELETE FROM rrd_file WHERE path = %s AND
-                                lower(filename) = %s """
-        c.execute(sql, (datadir, sysname))
->>>>>>> 7e0f5a3a
 
         conn.commit()
         return False
