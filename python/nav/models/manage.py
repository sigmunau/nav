--- conflicted
+++ resolved
@@ -1653,14 +1653,10 @@
 
     class Meta(object):
         db_table = 'sensor'
-<<<<<<< HEAD
         ordering = ('name',)
 
     def __unicode__(self):
         return self.human_readable
-=======
-        ordering = ('name', )
->>>>>>> 2111eaed
 
     def get_metric_name(self):
         return metric_path_for_sensor(self.netbox.sysname, self.internal_name)
@@ -1669,7 +1665,6 @@
         return get_simple_graph_url([self.get_metric_name()],
                                     time_frame=time_frame)
 
-<<<<<<< HEAD
     @property
     def normalized_unit(self):
         """Try to normalize the unit
@@ -1684,12 +1679,6 @@
                 return unit
         return self.unit_of_measurement
 
-=======
-    def __unicode__(self):
-        return "Sensor '{}' on {}".format(
-            self.human_readable or self.internal_name,
-            self.netbox)
->>>>>>> 2111eaed
 
 class PowerSupplyOrFan(models.Model):
     STATE_UP = u'y'
