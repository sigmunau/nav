# -*- coding: utf-8 -*-
#
# Copyright (C) 2007, 2011 UNINETT AS
#
# This file is part of Network Administration Visualized (NAV).
#
# NAV is free software: you can redistribute it and/or modify it under the
# terms of the GNU General Public License version 2 as published by the Free
# Software Foundation.
#
# This program is distributed in the hope that it will be useful, but WITHOUT
# ANY WARRANTY; without even the implied warranty of MERCHANTABILITY or
# FITNESS FOR A PARTICULAR PURPOSE. See the GNU General Public License for
# more details.  You should have received a copy of the GNU General Public
# License along with NAV. If not, see <http://www.gnu.org/licenses/>.
#
"""Django ORM wrapper for the NAV manage database"""

from django.db import models
from datetime import datetime, timedelta
from nav.models.fields import (VarcharField, LegacyGenericForeignKey,
                               DateTimeInfinityField, INFINITY)
<<<<<<< HEAD
from nav.models import manage, service
=======
>>>>>>> ad9bdfdd


class Message(models.Model):
    """From NAV Wiki: The table contains the messages registered
    in the messages tool. Each message has a timeframe for when
    it is published on the NAV main page."""

    id = models.AutoField(db_column='messageid', primary_key=True)
    title = VarcharField()
    description = models.TextField()
    tech_description = models.TextField(null=True, blank=True)
    publish_start = models.DateTimeField(default=datetime.now())
    publish_end = models.DateTimeField(
        default=datetime.now() + timedelta(days=7))
    author = VarcharField()
    last_changed = models.DateTimeField()
    replaces_message = models.ForeignKey(
        'self', db_column='replaces_message',
        related_name='replaced_by', null=True)
    maintenance_tasks = models.ManyToManyField(
        'MaintenanceTask', through='MessageToMaintenanceTask',
        null=True, blank=True)

    class Meta(object):
        db_table = 'message'

    def __unicode__(self):
        return u'"%s" by %s' % (self.title, self.author)


class MaintenanceTaskManager(models.Manager):
    """Custom manager for MaintenanceTask objects"""
    def current(self, relative_to=None):
        """
        Retrieves tasks whose time window matches the current time.
        """
        now = relative_to or datetime.now()
        return self.get_query_set().filter(start_time__lte=now,
                                           end_time__gte=now)

    def past(self, relative_to=None):
        """Retrieves past maintenance tasks"""
        now = relative_to or datetime.now()
        return self.get_query_set().filter(end_time__lt=now)

    def future(self, relative_to=None):
        """Retrieves future maintenance tasks"""
        now = relative_to or datetime.now()
        return self.get_query_set().filter(start_time__gt=now)

    def endless(self):
        """Retrieves tasks with an unspecified end time"""
        return self.get_query_set().filter(end_time__gte=INFINITY)


class MaintenanceTask(models.Model):
    """From NAV Wiki: The maintenance task created in the maintenance task
    tool."""
    objects = MaintenanceTaskManager()

    STATE_SCHEDULED = 'scheduled'
    STATE_ACTIVE = 'active'
    STATE_PASSED = 'passed'
    STATE_CANCELED = 'canceled'
    STATES = (
        (STATE_SCHEDULED, 'Scheduled'),
        (STATE_ACTIVE, 'Active'),
        (STATE_PASSED, 'Passed'),
        (STATE_CANCELED, 'Canceled'),
    )

    id = models.AutoField(db_column='maint_taskid', primary_key=True)
    start_time = models.DateTimeField(db_column='maint_start')
    end_time = DateTimeInfinityField(db_column='maint_end', blank=True)
    description = models.TextField()
    author = VarcharField()
    state = VarcharField(choices=STATES)

    class Meta(object):
        db_table = 'maint_task'

    def __unicode__(self):
        return u'"%s" by %s' % (self.description, self.author)

<<<<<<< HEAD
    def get_components(self):
        """
        Returns the list of model objects involved in this task
        """
        return [c.component for c in self.maintenancecomponent_set.all()]

    def get_event_subjects(self):
        """
        Returns a list of the model objects, represented by this task,
        that can be the subjects of actual maintenanceState events.
        """
        subjects = []
        for component in self.get_components():
            if isinstance(component, manage.Room):
                subjects.extend(component.netbox_set.all())
            elif isinstance(component, manage.Location):
                subjects.extend(manage.Netbox.objects.filter(
                    room__location=component))
            else:
                subjects.append(component)

        return subjects
=======
    def is_endless(self):
        """Returns true if the task is endless"""
        return self.end_time >= INFINITY
>>>>>>> ad9bdfdd


class MaintenanceComponent(models.Model):
    """From NAV Wiki: The components that are put on maintenance in the
    maintenance tool."""

    id = models.AutoField(primary_key=True)  # Serial for faking primary key
    maintenance_task = models.ForeignKey(MaintenanceTask,
                                         db_column='maint_taskid')
    key = VarcharField()
    value = VarcharField()
    component = LegacyGenericForeignKey('key', 'value')

    class Meta(object):
        db_table = 'maint_component'
        unique_together = (('maint_task', 'key', 'value'),)  # Primary key

    def __unicode__(self):
        return u'%s=%s' % (self.key, self.value)


class MessageToMaintenanceTask(models.Model):
    """From NAV Wiki: The connection between messages and related maintenance
    tasks."""

    id = models.AutoField(primary_key=True)  # Serial for faking primary key
    message = models.ForeignKey(Message, db_column='messageid',
                                related_name='maintenance_tasks')
    maintenance_task = models.ForeignKey(
        MaintenanceTask, db_column='maint_taskid', related_name='messages')

    class Meta(object):
        db_table = 'message_to_maint_task'
        unique_together = (('message', 'maintenance_task'),)  # Primary key

    def __unicode__(self):
        return u'Message %s, connected to task %s' % (
            self.message, self.maintenance_task)<|MERGE_RESOLUTION|>--- conflicted
+++ resolved
@@ -20,10 +20,7 @@
 from datetime import datetime, timedelta
 from nav.models.fields import (VarcharField, LegacyGenericForeignKey,
                                DateTimeInfinityField, INFINITY)
-<<<<<<< HEAD
 from nav.models import manage, service
-=======
->>>>>>> ad9bdfdd
 
 
 class Message(models.Model):
@@ -108,7 +105,6 @@
     def __unicode__(self):
         return u'"%s" by %s' % (self.description, self.author)
 
-<<<<<<< HEAD
     def get_components(self):
         """
         Returns the list of model objects involved in this task
@@ -131,11 +127,10 @@
                 subjects.append(component)
 
         return subjects
-=======
+
     def is_endless(self):
         """Returns true if the task is endless"""
         return self.end_time >= INFINITY
->>>>>>> ad9bdfdd
 
 
 class MaintenanceComponent(models.Model):
