--- conflicted
+++ resolved
@@ -14,13 +14,8 @@
     var NavigationView = Backbone.View.extend({
         broker: Backbone.EventBroker,
         interests: {
-<<<<<<< HEAD
-            'headerFooterMinimize:trigger': 'headerFooterMinimizeRequest'
-=======
-            'map:forceChangedStatus': 'updatefreezeNodes',
             'headerFooterMinimize:trigger': 'headerFooterMinimizeRequest',
             'map:loading:done': 'eventLoadingDone'
->>>>>>> b71b8fb9
         },
         events: {
             'click #toggle_view':      'toggleView',
@@ -113,18 +108,10 @@
 
 
         },
-<<<<<<< HEAD
-=======
-        updatefreezeNodes: function (status) {
-            // status is if force is running, so opposite of nodes is freezing.
-            this.context.ui.freezeNodes = !status;
-            this.render();
-        },
         eventLoadingDone: function () {
             this.isLoading = false;
             this.render();
         },
->>>>>>> b71b8fb9
         render: function () {
             var self = this;
 
