##
## Top-level Makefile for NAV
##
SHELL = @SHELL@
prefix = @prefix@
exec_prefix = @exec_prefix@
bindir = @bindir@
libdir = @libdir@
perllibdir = @perllibdir@
pythonlibdir = @pythonlibdir@
javalibdir = @javalibdir@
sysconfdir = @sysconfdir@
webapps = @webapps@
webroot = @webroot@
initdir = @initdir@
localstatedir = @localstatedir@
tooldir = @tooldir@
datarootdir = @datarootdir@
docdir = @docdir@
crondir = @crondir@

INSTALL = @INSTALL@
nav_user = @nav_user@
top_srcdir = @top_srcdir@

NAME=nav
VERSION=$(shell cat VERSION)
PACKAGE=$(NAME)-$(VERSION)

subdirs = src \
	subsystem/alertengine \
	subsystem/alertprofiles \
	subsystem/arnold \
	subsystem/dbTools \
	subsystem/devBrowser \
	subsystem/deviceManagement \
	subsystem/ipdevinfo \
	subsystem/ipinfo \
	subsystem/l2trace \
	subsystem/lib-perl \
	subsystem/lib-python \
	subsystem/logger \
	subsystem/machinetracker \
	subsystem/maintenance \
	subsystem/messages \
	subsystem/netmap \
	subsystem/report \
	subsystem/seeddb \
	subsystem/smsd \
	subsystem/snmptrapd \
	subsystem/startstop \
	subsystem/statTools \
	subsystem/statemon \
	subsystem/status \
	subsystem/thresholdMon \
<<<<<<< HEAD
	subsystem/netmap \
	subsystem/webFront \
	subsystem/radius
=======
	subsystem/useradmin \
	subsystem/webFront
>>>>>>> 95749056

# Make sure we export make variables to the environment
export
.PHONY: all install clean distclean installdirs dist install-all install-doc install-conf webfix

all:
	@for dir in ${subdirs}; do \
	  $(MAKE) -C $$dir $@ || exit 1; \
	done
	@echo Done

install: installdirs install-all install-conf install-doc webfix
	@echo Done

install-all:
	@for dir in ${subdirs}; do \
	  $(MAKE) -C $$dir install || exit 1; \
	done

install-doc:
	$(MAKE) -C doc install

config = doc/conf/db.conf doc/conf/nav.conf doc/conf/vPServer.conf
install-conf:
	@for file in $(config) ; do                               \
	  dirname=`dirname $$file` ;                              \
	  filename=`echo $$file | sed "s,$$dirname/*,,"` ;        \
	  target="$(DESTDIR)$(sysconfdir)/$$filename" ;           \
	  if [ -f "$$target" ]; then                              \
	    echo Skipping installation of config file $$filename; \
	  else                                                    \
	    $(INSTALL) -v -D -m 644 $$file $$target;              \
	  fi ;                                                    \
	done

installdirs:
	$(INSTALL) -v -m 0755 -d $(DESTDIR)$(prefix)
	$(INSTALL) -v -m 0755 -d $(DESTDIR)$(exec_prefix)
	$(INSTALL) -v -m 0775 -d $(DESTDIR)$(sysconfdir)
	$(INSTALL) -v -m 0775 -d $(DESTDIR)$(crondir)
	$(INSTALL) -v -m 0755 -d $(DESTDIR)$(bindir)
	$(INSTALL) -v -m 0755 -d $(DESTDIR)$(docdir)
	$(INSTALL) -v -m 0755 -d $(DESTDIR)$(libdir)
	$(INSTALL) -v -m 0755 -d $(DESTDIR)$(javalibdir)
	$(INSTALL) -v -m 0755 -d $(DESTDIR)$(perllibdir)
	$(INSTALL) -v -m 0755 -d $(DESTDIR)$(pythonlibdir)
	$(INSTALL) -v -m 0755 -d $(DESTDIR)$(webapps)
	$(INSTALL) -v -m 0755 -d $(DESTDIR)$(webroot)
	$(INSTALL) -v -m 0775 -d $(DESTDIR)$(tooldir)
	$(INSTALL) -v -m 2775 -d $(DESTDIR)$(localstatedir)
	$(INSTALL) -v -m 2775 -d $(DESTDIR)$(localstatedir)/log
	$(INSTALL) -v -m 2775 -d $(DESTDIR)$(localstatedir)/log/arnold
	$(INSTALL) -v -m 2775 -d $(DESTDIR)$(localstatedir)/log/eventEngine
	$(INSTALL) -v -m 2775 -d $(DESTDIR)$(localstatedir)/log/getDeviceData
	$(INSTALL) -v -m 2775 -d $(DESTDIR)$(localstatedir)/log/networkDiscovery
	$(INSTALL) -v -m 2775 -d $(DESTDIR)$(localstatedir)/run
	$(INSTALL) -v -m 2775 -d $(DESTDIR)$(localstatedir)/rrd

webfix:
	tools/htpython.sh $(DESTDIR)$(webroot) $(webroot)

clean:
	rm -f *~ 
	@for dir in ${subdirs}; do \
	  $(MAKE) -C $$dir $@ || exit 1; \
	done

distclean: clean
	rm -f config.status config.cache config.log Makefile
	@for dir in ${subdirs}; do \
	  $(MAKE) -C $$dir $@ || exit 1; \
	done
<|MERGE_RESOLUTION|>--- conflicted
+++ resolved
@@ -53,14 +53,9 @@
 	subsystem/statemon \
 	subsystem/status \
 	subsystem/thresholdMon \
-<<<<<<< HEAD
-	subsystem/netmap \
+	subsystem/useradmin \
 	subsystem/webFront \
 	subsystem/radius
-=======
-	subsystem/useradmin \
-	subsystem/webFront
->>>>>>> 95749056
 
 # Make sure we export make variables to the environment
 export
