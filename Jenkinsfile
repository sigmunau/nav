--- conflicted
+++ resolved
@@ -55,13 +55,8 @@
             recordIssues      tool: pyLint(pattern: 'reports/pylint.txt'),
                 sourceCodeEncoding: 'UTF-8',
                       qualityGates: [
-<<<<<<< HEAD
-                                     [threshold: 1660, type: 'TOTAL', unstable: true],
-                                     [threshold: 1670, type: 'TOTAL', unstable: false]
-=======
                                      [threshold: 1300, type: 'TOTAL', unstable: true],
                                      [threshold: 1350, type: 'TOTAL', unstable: false]
->>>>>>> 44f0e392
                                     ]
 
         } // PyLint
