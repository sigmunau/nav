/*
 *
 * This preliminary SQL script is designed to upgrade your NAV database from
 * version 3.3 to the current trunk revision.  Please update this with every
 * change you make to the database initialization scripts.  It will eventually
 * become the update script for the next release.
 *
 * Also, if you are keeping your installation in sync with trunk, you should
 * watch this file for changes and run them when updating (check the diffs!)
 *
 * Connect to PostgreSQL as the postgres superuser or the nav database user
 * like this:
 *
 *  psql -f trunk.sql manage <username>
 *
*/

-- Clean install of 3.3.0 caused this rule never to be created.  Recreate it
-- here for those who started out with clean 3.3.0 installs.
-- NAV 3.3.1 also contained bug SF#1899431 in this rule, which has
-- been fixed here, and should be applied when upgrading.
CREATE OR REPLACE RULE close_arp_prefices AS ON DELETE TO prefix
  DO UPDATE arp SET end_time=NOW(), prefixid=NULL 
     WHERE prefixid=OLD.prefixid AND end_time='infinity';

-- Replace the netboxid_null_upd_end_time trigger, which has been
-- faulty the last six years.
CREATE OR REPLACE FUNCTION netboxid_null_upd_end_time () RETURNS trigger AS
  'BEGIN
     IF old.netboxid IS NOT NULL AND new.netboxid IS NULL 
        AND new.end_time = ''infinity'' THEN
       new.end_time = current_timestamp;
     END IF;
     RETURN new;
   end' LANGUAGE plpgsql;

-- Django needs a single column it can treat as primary key :-(
ALTER TABLE netboxcategory ADD COLUMN id SERIAL;
ALTER TABLE netbox_vtpvlan ADD COLUMN id SERIAL PRIMARY KEY;
ALTER TABLE netboxsnmpoid ADD COLUMN id SERIAL PRIMARY KEY;
ALTER TABLE serviceproperty ADD COLUMN id SERIAL;
ALTER TABLE maint_component ADD COLUMN id SERIAL;
ALTER TABLE message_to_maint_task ADD COLUMN id SERIAL;
ALTER TABLE alertqmsg ADD COLUMN id SERIAL PRIMARY KEY;
ALTER TABLE alertqvar ADD COLUMN id SERIAL PRIMARY KEY;
ALTER TABLE alerthistmsg ADD COLUMN id SERIAL PRIMARY KEY;
ALTER TABLE alerthistvar ADD COLUMN id SERIAL PRIMARY KEY;

ALTER TABLE accountproperty ADD COLUMN id SERIAL;

ALTER TABLE brukerrettighet DROP CONSTRAINT brukerrettighet_pk;
ALTER TABLE brukerrettighet ADD COLUMN id SERIAL PRIMARY KEY;
ALTER TABLE brukerrettighet ADD UNIQUE(accountid, utstyrgruppeid);

ALTER TABLE defaultfilter DROP CONSTRAINT defaultfilter_pk;
ALTER TABLE defaultfilter ADD COLUMN id SERIAL PRIMARY KEY;
ALTER TABLE defaultfilter ADD UNIQUE(accountgroupid, utstyrfilterid);

ALTER TABLE defaultutstyr DROP CONSTRAINT defaultutstyr_pk;
ALTER TABLE defaultutstyr ADD COLUMN id SERIAL PRIMARY KEY;
ALTER TABLE defaultutstyr ADD UNIQUE(accountgroupid, utstyrgruppeid);

ALTER TABLE grouptilfilter DROP CONSTRAINT gruppetilfilter_pk;
ALTER TABLE grouptilfilter ADD COLUMN id SERIAL PRIMARY KEY;
ALTER TABLE grouptilfilter ADD UNIQUE(utstyrfilterid, utstyrgruppeid);

ALTER TABLE operator DROP CONSTRAINT operator_pk;
ALTER TABLE operator id SERIAL PRIMARY KEY;
ALTER TABLE operator ADD UNIQUE(operatorid, matchfieldid);

ALTER TABLE rettighet DROP CONSTRAINT rettighet_pk;
ALTER TABLE rettighet ADD COLUMN id PRIMARY KEY;
ALTER TABLE rettighet ADD UNIQUE(accountgroupid,, utstyrgruppeid)

ALTER TABLE brukerrettighet DROP CONSTRAINT brukerrettighet_pk;
ALTER TABLE brukerrettighet ADD COLUMN id PRIMARY KEY;
ALTER TABLE brukerrettighet ADD UNIQUE(accountid, utstyrgruppeid)

ALTER TABLE varsle DROP CONSTRAINT varsleadresse_pk;
ALTER TABLE varsle ADD COLUMN id PRIMARY KEY;
ALTER TABLE varsle ADD UNIQUE(alarmadresseid, tidsperiodeid, utstyrgruppeid);

-- We wan't english names for everything so here goes:
-- FIXME rename all pkeys etc.
ALTER TABLE rettighet RENAME TO filtergroup_group_permision;
ALTER TABLE filtergroup_group_permision RENAME utstyrgruppeid TO filtergroup_id;
ALTER TABLE filtergroup_group_permision RENAME accountgroupid TO accountgroup_id;

ALTER TABLE alarmadresse RENAME TO alertaddress;
ALTER TABLE alertaddress RENAME adresse TO address;

ALTER TABLE preference RENAME TO alertpreference;

ALTER TABLE brukerprofil RENAME TO alertprofile;
ALTER TABLE alertprofile RENAME navn TO name;
ALTER TABLE alertprofile RENAME tid TO daily_dispatch_time;
ALTER TABLE alertprofile RENAME ukedag TO weekly_dispatch_day;
ALTER TABLE alertprofile RENAME uketid TO weekly_dispatch_time;

ALTER TABLE tidsperiode RENAME TO timeperiod;
ALTER TABLE timeperiod RENAME brukerprofilid TO alert_profile_id;
ALTER TABLE timeperiod RENAME starttid TO start_time;
ALTER TABLE timeperiod RENAME helg TO valid_during;

ALTER TABLE varsle RENAME TO alertsubscription;
ALTER TABLE alertsubscription RENAME alarmadresseid TO alert_address_id;
ALTER TABLE alertsubscription RENAME tidsperiodeid TO time_period_id;
ALTER TABLE alertsubscription RENAME utstyrgruppeid TO filter_group_id;
ALTER TABLE alertsubscription RENAME vent TO subscription_type;

ALTER TABLE gruppetilfilter RENAME TO  filtergroupcontent;
ALTER TABLE filtergroupcontent RENAME inkluder TO include;
ALTER TABLE filtergroupcontent RENAME positiv TO positive;
ALTER TABLE filtergroupcontent RENAME prioritet TO priority;
ALTER TABLE filtergroupcontent RENAME utstyrfilterid TO filter_id;
ALTER TABLE filtergroupcontent RENAME utstyrgruppeid TO filter_group_id;

ALTER TABLE operator RENAME operatorid TO operator_id;
ALTER TABLE operator RENAME matchfieldid TO match_field_id;

ALTER TABLE filtermatch RENAME TO expresion;
ALTER TABLE expresion RENAME utstyrfilterid TO filter_id;
ALTER TABLE expresion RENAME matchfelt TO match_field_id;
ALTER TABLE expresion RENAME matchtype TO operator;
ALTER TABLE expresion RENAME verdi TO value;

ALTER TABLE utstyrfilter RENAME TO filter;
ALTER TABLE filter RENAME accountid TO owner_id;
ALTER TABLE filter RENAME navn TO name;

ALTER TABLE utstyrgruppe RENAME TO filtergroup;
ALTER TABLE filtergroup RENAME accountid TO owner_id;
ALTER TABLE filtergroup RENAME navn TO name;

ALTER TABLE matchfield RENAME matchfieldid TO id;
ALTER TABLE matchfield RENAME valueid TO value_id;
ALTER TABLE matchfield RENAME valuename TO value_name;
ALTER TABLE matchfield RENAME valuehelp TO value_help;
ALTER TABLE matchfield RENAME valuecategory TO value_category;
ALTER TABLE matchfield RENAME valuesort TO value_sort;
ALTER TABLE matchfield RENAME listlimit TO list_limit;
ALTER TABLE matchfield RENAME datatype TO data_type;
ALTER TABLE matchfield RENAME showlist TO show_list;

ALTER TABLE queue RENAME TO accountalertqueue;
ALTER TABLE accountalertqueue RENAME accountid TO account_id;
ALTER TABLE accountalertqueue RENAME alertid TO alert_id;
ALTER TABLE accountalertqueue RENAME time TO insertion_time;

ALTER TABLE filtergroup RENAME descr TO description;
ALTER TABLE matchfield RENAME descr TO description;

<<<<<<< HEAD
-- seqs:
ALTER SEQUENCE queue_id_seq RENAME TO accountalertqueue_id_seq;

-- Add new fields
ALTER TABLE alertsubscription ADD ignore_closed_alerts BOOLEAN;
ALTER TABLE alertq ADD closed BOOLEAN;
-- FIXME add subscrition to accountalertqueue

=======
-- Rename indexes so they match with the new english table names
ALTER INDEX alarmadresse_pk RENAME TO alertaddress_pkey;
ALTER INDEX preference_pk RENAME TO alertpreference_pkey;
ALTER INDEX brukerprofil_pk RENAME TO alertprofile_pkey;
ALTER INDEX tidsperiode_pk RENAME TO timeperiod_pkey;
ALTER INDEX varsle_pkey RENAME TO alertsubscription_pkey;
ALTER INDEX varsle_alarmadresseid_key RENAME TO alertsubscription_alert_address_id_key;
ALTER INDEX gruppetilfilter_pkey RENAME TO filtergroupcontent_pkey;
ALTER INDEX gruppetilfilter_utstyrfilterid_key RENAME TO filtergroupcontent_filter_id_key;
ALTER INDEX operator_operatorid_key RENAME TO operator_operator_id_key;
ALTER INDEX filtermatch_pk RENAME TO filtermatch_pkey;
ALTER INDEX utstyrfilter_pk RENAME TO filter_pkey;
ALTER INDEX utstyrgruppe_pk RENAME TO filtergroup_pkey;
ALTER INDEX matchfield_pk RENAME TO matchfield_pkey;
ALTER INDEX queue_pkey RENAME TO accountalertqueue_pkey;

-- Rename sequences so they match with the new english table names
-- NOTE Internally a sequence has a column named 'sequence_name' which keeps
-- the name of the sequence. This value will not be changed when renaming
-- sequences, and you can not use UPDATE to set it either.
ALTER TABLE alarmadresse_id_seq RENAME TO alertaddress_id_seq;
ALTER TABLE alertaddress ALTER COLUMN id SET DEFAULT nextval('alertaddress_id_seq');

ALTER TABLE brukerprofil_id_seq RENAME TO alertprofile_id_seq;
ALTER TABLE alertprofile ALTER COLUMN id SET DEFAULT nextval('alertprofile_id_seq');

ALTER TABLE tidsperiode_id_seq RENAME TO timeperiod_id_seq;
ALTER TABLE timeperiod ALTER COLUMN id SET DEFAULT nextval('timeperiod_id_seq');

ALTER TABLE varsle_id_seq RENAME TO alertsubscription_id_seq;
ALTER TABLE alertsubscription ALTER COLUMN id SET DEFAULT nextval('alertsubscription_id_seq');

ALTER TABLE gruppetilfilter_id_seq RENAME TO filtergroupcontent_id_seq;
ALTER TABLE filtergroupcontent ALTER COLUMN id SET DEFAULT nextval('filtergroupcontent_id_seq');

ALTER TABLE operator_id_seq RENAME TO operator_operator_id_seq;
ALTER TABLE operator ALTER COLUMN id SET DEFAULT nextval('operator_operator_id_seq');
ALTER TABLE operator_id_seq1 RENAME TO operator_id_seq;
ALTER TABLE operator ALTER COLUMN id SET DEFAULT nextval('operator_id_seq');

ALTER TABLE filtermatch_id_seq RENAME TO expresion_id_seq;
ALTER TABLE expresion ALTER COLUMN id SET DEFAULT nextval('expresion_id_seq');

ALTER TABLE utstyrfilter_id_seq RENAME TO filter_id_seq;
ALTER TABLE filter ALTER COLUMN id SET DEFAULT nextval('filter_id_seq');

ALTER TABLE utstyrgruppe_id_seq RENAME TO filtergroup_id_seq;
ALTER TABLE filtergroup ALTER COLUMN id SET DEFAULT nextval('filtergroup_id_seq');
>>>>>>> 488b5111

-- Both old IP Device Center and new IP Device Info does lots of selects on cam
-- with netboxid and ifindex in the where clause
CREATE INDEX cam_netboxid_ifindex_btree ON cam USING btree (netboxid, ifindex);<|MERGE_RESOLUTION|>--- conflicted
+++ resolved
@@ -150,16 +150,11 @@
 ALTER TABLE filtergroup RENAME descr TO description;
 ALTER TABLE matchfield RENAME descr TO description;
 
-<<<<<<< HEAD
--- seqs:
-ALTER SEQUENCE queue_id_seq RENAME TO accountalertqueue_id_seq;
-
 -- Add new fields
 ALTER TABLE alertsubscription ADD ignore_closed_alerts BOOLEAN;
 ALTER TABLE alertq ADD closed BOOLEAN;
 -- FIXME add subscrition to accountalertqueue
 
-=======
 -- Rename indexes so they match with the new english table names
 ALTER INDEX alarmadresse_pk RENAME TO alertaddress_pkey;
 ALTER INDEX preference_pk RENAME TO alertpreference_pkey;
@@ -208,7 +203,8 @@
 
 ALTER TABLE utstyrgruppe_id_seq RENAME TO filtergroup_id_seq;
 ALTER TABLE filtergroup ALTER COLUMN id SET DEFAULT nextval('filtergroup_id_seq');
->>>>>>> 488b5111
+
+ALTER SEQUENCE queue_id_seq RENAME TO accountalertqueue_id_seq;
 
 -- Both old IP Device Center and new IP Device Info does lots of selects on cam
 -- with netboxid and ifindex in the where clause
