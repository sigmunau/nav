/*
 *
 * This preliminary SQL script is designed to upgrade your NAV database from
 * version 3.5 to the current trunk revision (i.e. the tip of the default
 * development branch).  Please update this with every change you make to the
 * database initialization scripts.  It will eventually become the update
 * script for the next release.
 *
 * If you are keeping your installation in sync with the default branch, you
 * should watch this file for changes and run them when updating (check the
 * diffs!).  We also recommend running navschema.py on each schema upgrade,
 * to ensure that your database's search path is alway up to date.
 *
 * Connect to PostgreSQL as the postgres superuser or the nav database user
 * like this:
 *
 *  psql -f trunk.sql nav <username>
 *
*/

BEGIN;
-- Insert schema changes here.

-- Force all foreign key constraints to follow the exact same naming
-- pattern: <tablename>_<column_name>_fkey 
--
-- This should change about 7 "wrongly" named foreign keys on the
-- netbox, accountalertqueue and log_message_type tables, and any
-- foreign key whose name has been automatically set to '$<number>' by
-- older versions of PostgreSQL.
UPDATE pg_constraint
SET conname=cl.relname || '_' || pa.attname || '_fkey'
FROM pg_class cl, pg_attribute pa, pg_namespace nsp
WHERE
  contype = 'f' AND
  conname <> (cl.relname || '_' || pa.attname || '_fkey') AND
  connamespace = nsp.oid AND
  nspname IN ('manage', 'profiles', 'arnold', 'logger', 'radius') AND
  conrelid = cl.oid AND
  pa.attrelid = cl.oid AND
  conkey[1] = pa.attnum
;

ALTER TABLE org DROP CONSTRAINT "org_parent_fkey";
ALTER TABLE org ADD CONSTRAINT org_parent_fkey 
                               FOREIGN KEY (parent) REFERENCES org (orgid)
                               ON UPDATE CASCADE;

-- Index to speed up ipdevinfo queries for the first cam entry from a box
CREATE INDEX cam_netboxid_start_time_btree ON cam USING btree (netboxid, start_time);


-- New consolidated interface table
-- See MIB-II, IF-MIB, RFC 1229
CREATE TABLE manage.interface (
  interfaceid SERIAL NOT NULL,
  netboxid INT4 NOT NULL,
  moduleid INT4,
  ifindex INT4 NOT NULL,
  ifname VARCHAR,
  ifdescr VARCHAR,
  iftype INT4,
  speed DOUBLE PRECISION,
  ifphysaddress MACADDR,
  ifadminstatus INT4, 
  ifoperstatus INT4,
  iflastchange INT4,
  ifconnectorpresent BOOLEAN,
  ifpromiscuousmode BOOLEAN,
  ifalias VARCHAR,

  -- non IF-MIB values
  baseport INT4,
  media VARCHAR,
  vlan INT4,
  trunk BOOLEAN,
  duplex CHAR(1) CHECK (duplex='f' OR duplex='h'), -- f=full, h=half

  to_netboxid INT4, 
  to_interfaceid INT4, 

  gone_since TIMESTAMP,
  
  CONSTRAINT interface_pkey PRIMARY KEY (interfaceid),
  CONSTRAINT interface_netboxid_fkey 
             FOREIGN KEY (netboxid)
             REFERENCES netbox (netboxid)
             ON UPDATE CASCADE ON DELETE CASCADE,
  CONSTRAINT interface_moduleid_fkey 
             FOREIGN KEY (moduleid)
             REFERENCES module (moduleid)
             ON UPDATE CASCADE ON DELETE SET NULL,
  CONSTRAINT interface_to_netboxid_fkey 
             FOREIGN KEY (to_netboxid) 
             REFERENCES netbox (netboxid)
             ON UPDATE CASCADE ON DELETE SET NULL,
  CONSTRAINT interface_to_interfaceid_fkey 
             FOREIGN KEY (to_interfaceid) 
             REFERENCES interface (interfaceid)
             ON UPDATE CASCADE ON DELETE SET NULL,
  CONSTRAINT interface_interfaceid_netboxid_unique
             UNIQUE (interfaceid, netboxid)
);

-- this should be populated with entries parsed from 
-- http://www.iana.org/assignments/ianaiftype-mib
CREATE TABLE manage.iana_iftype (
  iftype INT4 NOT NULL,
  name VARCHAR NOT NULL,
  descr VARCHAR,

  CONSTRAINT iftype_pkey PRIMARY KEY (iftype)
);

-- ---------------------------------------------------------------- --
-- Convert existing swport and gwport records to interface records. --
-- ---------------------------------------------------------------- --

-- First, map old primary keys to new ones. Prime the interfaceid
-- sequence with the max value of the two existing sequences+1000, so
-- we don't create duplicates.
SELECT setval('interface_interfaceid_seq',  GREATEST( nextval('swport_swportid_seq'), nextval('gwport_gwportid_seq'))+1000);

CREATE TEMPORARY TABLE swport_map AS
  SELECT swportid, nextval('interface_interfaceid_seq') AS new_id FROM swport ORDER BY swportid;

CREATE TEMPORARY TABLE gwport_map AS
  SELECT gwportid, nextval('interface_interfaceid_seq') AS new_id FROM gwport ORDER BY gwportid;

UPDATE swport SET swportid=map.new_id FROM swport_map AS map WHERE map.swportid = swport.swportid;
UPDATE gwport SET gwportid=map.new_id FROM gwport_map AS map WHERE map.gwportid = gwport.gwportid;

-- convert swport records
INSERT INTO interface
  SELECT 
    swportid AS interfaceid,
    netboxid, 
    moduleid, 
    ifindex, 
    interface AS ifname,
    interface AS ifdescr, 
    NULL AS iftype,
    speed,
    NULL AS ifphysaddress,
    CASE link WHEN 'd' THEN 2 ELSE 1 END AS ifadminstatus,
    CASE link WHEN 'y' THEN 1 ELSE 2 END AS ifoperstatus,
    NULL AS iflastchange,
    NULL AS ifconnectorpresent,
    NULL AS ifpromiscuousmode,
    portname AS ifalias,
    media,
    vlan,
    trunk,
    duplex,
    to_netboxid,
    to_swportid AS to_interfaceid
  FROM swport 
  JOIN module USING (moduleid);

-- convert gwport records
INSERT INTO interface
  SELECT 
    gwportid AS interfaceid,
    netboxid, 
    moduleid, 
    ifindex, 
    interface AS ifname, 
    interface AS ifdescr, 
    NULL AS iftype,
    speed,
    NULL AS ifphysaddress,
    CASE link WHEN 'd' THEN 2 ELSE 1 END AS ifadminstatus,
    CASE link WHEN 'y' THEN 1 ELSE 2 END AS ifoperstatus,
    NULL AS iflastchange,
    NULL AS ifconnectorpresent,
    NULL AS ifpromiscuousmode,
    portname AS ifalias,
    NULL AS media,
    NULL AS vlan,
    NULL AS trunk,
    NULL AS duplex,
    to_netboxid,
    to_swportid AS to_interfaceid
  FROM gwport 
  JOIN module USING (moduleid);


-- Routing protocol attributes
CREATE TABLE manage.rproto_attr (
  id SERIAL NOT NULL,
  interfaceid INT4 NOT NULL,
  protoname VARCHAR NOT NULL, -- bgp/ospf/isis
  metric INT4,

  CONSTRAINT rproto_attr_pkey 
             PRIMARY KEY (id),
  CONSTRAINT rproto_attr_interfaceid_fkey
             FOREIGN KEY (interfaceid)
             REFERENCES interface (interfaceid)
);

-- Insert any existing OSPF metric values into the new table
INSERT INTO rproto_attr
  SELECT 
    nextval('rproto_attr_id_seq') AS id,
    gwportid AS interfaceid,
    'ospf' AS protoname,
    metric
  FROM gwport WHERE metric IS NOT NULL;

-- Now begins the arduous task of replacing all foreign keys referring
-- to gwport and swport
ALTER TABLE swp_netbox RENAME COLUMN to_swportid TO to_interfaceid;
ALTER TABLE swp_netbox DROP CONSTRAINT swp_netbox_to_swportid_fkey;
ALTER TABLE swp_netbox ADD CONSTRAINT swp_netbox_to_interfaceid_fkey 
                                      FOREIGN KEY (to_interfaceid) REFERENCES interface(interfaceid)
                                      ON UPDATE CASCADE ON DELETE SET NULL;
               
ALTER TABLE gwportprefix RENAME COLUMN gwportid TO interfaceid;
ALTER TABLE gwportprefix DROP CONSTRAINT gwportprefix_gwportid_fkey;
ALTER TABLE gwportprefix ADD CONSTRAINT gwportprefix_interfaceid_fkey 
                                        FOREIGN KEY (interfaceid) REFERENCES interface(interfaceid)
                                        ON UPDATE CASCADE ON DELETE CASCADE;

ALTER TABLE swportvlan RENAME COLUMN swportid TO interfaceid;
ALTER TABLE swportvlan DROP CONSTRAINT swportvlan_swportid_fkey;
ALTER TABLE swportvlan ADD CONSTRAINT swportvlan_interfaceid_fkey 
                                      FOREIGN KEY (interfaceid) REFERENCES interface(interfaceid)
                                      ON UPDATE CASCADE ON DELETE CASCADE;
ALTER TABLE swportvlan_swportid_key RENAME TO swportvlan_interfaceid_key;
ALTER TABLE swportvlan_swportid_btree RENAME TO swportvlan_interfaceid_btree;

ALTER TABLE swportallowedvlan RENAME COLUMN swportid TO interfaceid;
ALTER TABLE swportallowedvlan DROP CONSTRAINT swportallowedvlan_swportid_fkey;
ALTER TABLE swportallowedvlan ADD CONSTRAINT swportallowedvlan_interfaceid_fkey
                                             FOREIGN KEY (interfaceid) REFERENCES interface(interfaceid)
                                             ON UPDATE CASCADE ON DELETE CASCADE;

ALTER TABLE swportblocked RENAME COLUMN swportid TO interfaceid;
ALTER TABLE swportblocked DROP CONSTRAINT swportblocked_swportid_fkey;
ALTER TABLE swportblocked ADD CONSTRAINT swportblocked_interfaceid_fkey
                                         FOREIGN KEY (interfaceid) REFERENCES interface(interfaceid)
                                         ON UPDATE CASCADE ON DELETE CASCADE;

ALTER TABLE patch RENAME COLUMN swportid TO interfaceid;
ALTER TABLE patch DROP CONSTRAINT patch_swportid_fkey;
ALTER TABLE patch ADD CONSTRAINT patch_interfaceid_fkey 
	                         FOREIGN KEY (interfaceid) REFERENCES interface(interfaceid)
                                 ON UPDATE CASCADE ON DELETE CASCADE;
ALTER TABLE patch_swportid_key RENAME TO patch_interfaceid_key;

-- Update tables that may reference swport/gwport without proper referential integrity
UPDATE rrd_file
SET key='interface', value=map.new_id::text 
FROM swport_map AS map
WHERE rrd_file.key = 'swport' AND rrd_file.value::integer = map.swportid;

UPDATE rrd_file
SET key='interface', value=map.new_id::text 
FROM gwport_map AS map
WHERE rrd_file.key = 'gwport' AND rrd_file.value::integer = map.gwportid;

-- Recreate views that depend on swport or gwport
CREATE OR REPLACE VIEW manage.netboxmac AS  
(SELECT DISTINCT ON (mac) netbox.netboxid, arp.mac
 FROM netbox
 JOIN arp ON (arp.arpid = (SELECT arp.arpid FROM arp WHERE arp.ip=netbox.ip AND end_time='infinity' LIMIT 1)))
UNION DISTINCT
(SELECT DISTINCT ON (mac) module.netboxid,mac
 FROM arp
 JOIN gwportprefix gwp ON
  (arp.ip=gwp.gwip AND (hsrp=true OR (SELECT COUNT(*) FROM gwportprefix WHERE gwp.prefixid=gwportprefix.prefixid AND hsrp=true) = 0))
 JOIN interface USING (interfaceid)
 JOIN module USING (moduleid)
 WHERE arp.end_time='infinity');

DROP VIEW allowedvlan_both;
DROP VIEW allowedvlan;

-- Drop unnecessary table and update the corresponding allowedvlan view
DROP TABLE manage.range;
CREATE OR REPLACE VIEW allowedvlan AS (
  SELECT 
    interfaceid, vlan AS allowedvlan 
  FROM 
    (SELECT interfaceid, decode(hexstring, 'hex') AS octetstring 
     FROM swportallowedvlan) AS allowed_octets
  CROSS JOIN
    generate_series(0, 4095) AS vlan
  WHERE
    vlan < length(octetstring)*8 AND
    (CASE 
       WHEN length(octetstring)>=128 
         THEN get_bit(octetstring, (vlan/8)*8+7-(vlan%8))
       ELSE get_bit(octetstring,(length(octetstring)*8-vlan+7>>3<<3)-8+(vlan%8))
     END) = 1
);


CREATE OR REPLACE VIEW manage.allowedvlan_both AS
  (select interfaceid,interfaceid as interfaceid2,allowedvlan from allowedvlan ORDER BY allowedvlan) union
  (select  interface.interfaceid,to_interfaceid as interfaceid2,allowedvlan from interface join allowedvlan
    on (interface.to_interfaceid=allowedvlan.interfaceid) ORDER BY allowedvlan);

-- Then, finally, get rid of the old tables
DROP TABLE gwport;
DROP TABLE swport;

-- View to mimic old swport table
CREATE OR REPLACE VIEW manage.swport AS (
  SELECT 
    interfaceid AS swportid,
    moduleid,
    ifindex,
    baseport AS port,
    ifdescr AS interface,
    CASE ifadminstatus
      WHEN 1 THEN CASE ifoperstatus
                    WHEN 1 THEN 'y'::CHAR
                    ELSE 'n'::char
                  END
      ELSE 'd'::char
    END AS link,
    speed,
    duplex,
    media,
    vlan,
    trunk,
    ifalias AS portname,
    to_netboxid,
    to_interfaceid AS to_swportid
  FROM interface
  WHERE interfaceid NOT IN (SELECT interfaceid FROM gwportprefix)
);

-- View to mimic old gwport table
CREATE OR REPLACE VIEW manage.gwport AS (
  SELECT 
    i.interfaceid AS gwportid,
    moduleid,
    ifindex,
    CASE ifadminstatus
      WHEN 1 THEN CASE ifoperstatus
                    WHEN 1 THEN 'y'::CHAR
                    ELSE 'n'::char
                  END
      ELSE 'd'::char
    END AS link,
    NULL::INT4 AS masterindex,
    ifdescr AS interface,
    speed,
    metric,
    ifalias AS portname,
    to_netboxid,
    to_interfaceid AS to_swportid
  FROM interface i
  JOIN gwportprefix gwpfx ON (i.interfaceid=gwpfx.interfaceid)
  LEFT JOIN rproto_attr ra ON (i.interfaceid=ra.interfaceid AND ra.protoname='ospf')
);

-- View to see only switch ports
CREATE OR REPLACE VIEW manage.interface_swport AS (
  SELECT
    interface.*,
    CASE ifadminstatus
      WHEN 1 THEN CASE ifoperstatus
                    WHEN 1 THEN 'y'::CHAR
                    ELSE 'n'::char
                  END
      ELSE 'd'::char
    END AS link
  FROM
    interface
  WHERE
    baseport IS NOT NULL
);

-- View to see only router ports
CREATE OR REPLACE VIEW manage.interface_gwport AS (
  SELECT
    interface.*,
    CASE ifadminstatus
      WHEN 1 THEN CASE ifoperstatus
                    WHEN 1 THEN 'y'::CHAR
                    ELSE 'n'::char
                  END
      ELSE 'd'::char
    END AS link
  FROM
    interface
  JOIN
    (SELECT interfaceid FROM gwportprefix GROUP BY interfaceid) routerports USING (interfaceid)
);


-- Modules aren't necessarily identified using integers, so we add names.
ALTER TABLE module ALTER COLUMN module DROP NOT NULL;
ALTER TABLE module ADD COLUMN name VARCHAR NOT NULL;
ALTER TABLE module DROP CONSTRAINT module_netboxid_key;
UPDATE module SET name = module::text;
ALTER TABLE module ADD CONSTRAINT module_netboxid_key UNIQUE (netboxid, name);


<<<<<<< HEAD
-- Add netbox updating rules to snmpoid
CREATE RULE reprofile_netboxes_on_snmpoid_insert
  AS ON INSERT TO snmpoid
  DO ALSO
    UPDATE netbox SET uptodate=false;

CREATE RULE reprofile_netboxes_on_snmpoid_update
  AS ON UPDATE TO snmpoid
  DO ALSO
    UPDATE netbox SET uptodate=false;

DELETE FROM netboxsnmpoid;
ALTER TABLE netboxsnmpoid ALTER COLUMN netboxid SET NOT NULL;
ALTER TABLE netboxsnmpoid ALTER COLUMN snmpoidid SET NOT NULL;


-- Django needs a simple integer primary key in navbarlink
ALTER TABLE navbarlink DROP CONSTRAINT accountnavbar_pkey;
ALTER TABLE navbarlink ADD UNIQUE (accountid, navbarlinkid);
CREATE SEQUENCE navbarlink_id_seq;
ALTER TABLE navbarlink ADD COLUMN id integer NOT NULL PRIMARY KEY DEFAULT nextval('accountnavbar_id_seq');
=======
-- Django needs a simple integer primary key in accountnavbar
ALTER TABLE accountnavbar DROP CONSTRAINT accountnavbar_pkey;
ALTER TABLE accountnavbar ADD CONSTRAINT accountnavbar_accountid_key UNIQUE (accountid, navbarlinkid);
CREATE SEQUENCE accountnavbar_id_seq;
ALTER TABLE accountnavbar ADD COLUMN id integer NOT NULL PRIMARY KEY DEFAULT nextval('accountnavbar_id_seq');
>>>>>>> 13792e85

COMMIT;<|MERGE_RESOLUTION|>--- conflicted
+++ resolved
@@ -401,7 +401,6 @@
 ALTER TABLE module ADD CONSTRAINT module_netboxid_key UNIQUE (netboxid, name);
 
 
-<<<<<<< HEAD
 -- Add netbox updating rules to snmpoid
 CREATE RULE reprofile_netboxes_on_snmpoid_insert
   AS ON INSERT TO snmpoid
@@ -418,17 +417,10 @@
 ALTER TABLE netboxsnmpoid ALTER COLUMN snmpoidid SET NOT NULL;
 
 
--- Django needs a simple integer primary key in navbarlink
-ALTER TABLE navbarlink DROP CONSTRAINT accountnavbar_pkey;
-ALTER TABLE navbarlink ADD UNIQUE (accountid, navbarlinkid);
-CREATE SEQUENCE navbarlink_id_seq;
-ALTER TABLE navbarlink ADD COLUMN id integer NOT NULL PRIMARY KEY DEFAULT nextval('accountnavbar_id_seq');
-=======
 -- Django needs a simple integer primary key in accountnavbar
 ALTER TABLE accountnavbar DROP CONSTRAINT accountnavbar_pkey;
 ALTER TABLE accountnavbar ADD CONSTRAINT accountnavbar_accountid_key UNIQUE (accountid, navbarlinkid);
 CREATE SEQUENCE accountnavbar_id_seq;
 ALTER TABLE accountnavbar ADD COLUMN id integer NOT NULL PRIMARY KEY DEFAULT nextval('accountnavbar_id_seq');
->>>>>>> 13792e85
 
 COMMIT;