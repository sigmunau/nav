--- conflicted
+++ resolved
@@ -126,7 +126,14 @@
 -- Only compatible with PostgreSQL >= 8.2:
 -- ALTER SEQUENCE statuspreference_category_id_seq OWNED BY statuspreference_category.id;
 
-<<<<<<< HEAD
+-- StatusPreferences for Default user
+
+INSERT INTO statuspreference (id, name, position, type, accountid, states) VALUES (1, 'IP devices down', 1, 'netbox', 0, 'n');
+INSERT INTO statuspreference (id, name, position, type, accountid, states) VALUES (2, 'IP devices in shadow', 2, 'netbox', 0, 's');
+INSERT INTO statuspreference (id, name, position, type, accountid, states) VALUES (3, 'IP devices on maintenance', 3, 'netbox_maintenance', 0, 'n,s');
+INSERT INTO statuspreference (id, name, position, type, accountid, states) VALUES (4, 'Modules down/in shadow', 4, 'module', 0, 'n,s');
+INSERT INTO statuspreference (id, name, position, type, accountid, states) VALUES (5, 'Services down', 5, 'service', 0, 'n,s');
+
 
 -- DeviceHistory rewrite 
 -- Django needs an id field for every table.
@@ -160,18 +167,5 @@
     FOR EACH STATEMENT
     EXECUTE PROCEDURE remove_floating_devices();
 
-=======
--- StatusPreferences for Default user
-
-INSERT INTO statuspreference (id, name, position, type, accountid, states) VALUES (1, 'IP devices down', 1, 'netbox', 0, 'n');
-INSERT INTO statuspreference (id, name, position, type, accountid, states) VALUES (2, 'IP devices in shadow', 2, 'netbox', 0, 's');
-INSERT INTO statuspreference (id, name, position, type, accountid, states) VALUES (3, 'IP devices on maintenance', 3, 'netbox_maintenance', 0, 'n,s');
-INSERT INTO statuspreference (id, name, position, type, accountid, states) VALUES (4, 'Modules down/in shadow', 4, 'module', 0, 'n,s');
-INSERT INTO statuspreference (id, name, position, type, accountid, states) VALUES (5, 'Services down', 5, 'service', 0, 'n,s');
-
-
--- Remove UNIQUE constraint on (account, navbarlink)
-ALTER TABLE accountnavbar DROP CONSTRAINT accountnavbar_accountid_key;
->>>>>>> f88f73e1
 
 COMMIT;