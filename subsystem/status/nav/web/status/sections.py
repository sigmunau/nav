--- conflicted
+++ resolved
@@ -27,13 +27,8 @@
 from nav.models.event import AlertHistory, AlertType, AlertHistoryVariable
 from nav.models.manage import Netbox, Module, Category, Organization
 
-<<<<<<< HEAD
-=======
-from nav.web.status.filters import OrganizationFilter, CategoryFilter, \
-    StateFilter, ServiceFilter
 from nav.web import serviceHelper
 
->>>>>>> f88f73e1
 MAINTENANCE_STATE = 'maintenanceState'
 BOX_STATE = 'boxState'
 SERVICE_STATE = 'serviceState'
